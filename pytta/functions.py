--- conflicted
+++ resolved
@@ -1,1116 +1,1112 @@
-# -*- coding: utf-8 -*-
-"""
-This submodule carries a set of useful functions of general purpouses when
-using PyTTa, like reading and writing wave files, seeing the audio IO
-devices available and some signal processing tools.
-
-Available functions:
-
-    >>> pytta.list_devices()
-    >>> pytta.fft_degree(timeLength, samplingRate)
-    >>> pytta.read_wav(fileName)
-    >>> pytta.write_wav(fileName, signalObject)
-    >>> pytta.merge(signalObj1, signalObj2, ..., signalObjN)
-    >>> pytta.fft_convolve(signalObj1, signalObj2)
-    >>> pytta.find_delay(signalObj1, signalObj2)
-    >>> pytta.corr_coef(signalObj1, signalObj2)
-    >>> pytta.resample(signalObj, newSamplingRate)
-    >>> pytta.peak_time(signalObj1, signalObj2, ..., signalObjN)
-    >>> pytta.plot_time(signalObj1, signalObj2, ..., signalObjN)
-    >>> pytta.plot_time_dB(signalObj1, signalObj2, ..., signalObjN)
-    >>> pytta.plot_freq(signalObj1, signalObj2, ..., signalObjN)
-    >>> pytta.plot_bars(signalObj1, signalObj2, ..., signalObjN)
-    >>> pytta.save(fileName, obj1, ..., objN)
-    >>> pytta.load(fileName)
-
-For further information, check the function specific documentation.
-
-"""
-
-import os
-import time
-import json
-from scipy.io import wavfile as wf
-import scipy.io as sio
-import numpy as np
-import sounddevice as sd
-import scipy.signal as ss
-import scipy.fftpack as sfft
-import zipfile as zf
-import h5py
-from typing import Union, List
-from pytta.classes import SignalObj, ImpulsiveResponse, \
-                    RecMeasure, PlayRecMeasure, FRFMeasure, \
-                    Analysis
-from pytta.classes._base import ChannelsList, ChannelObj
-from pytta.generate import measurement  # TODO: Change to class instantiation.
-from pytta import _h5utils as _h5
-import copy as cp
-from warnings import warn
-from pytta import _plot as plot
-
-
-def list_devices():
-    """
-    Shortcut to sounddevice.query_devices(). Made to exclude the need of
-    importing Sounddevice directly just to find out which audio devices can be
-    used.
-
-        >>> pytta.list_devices()
-
-    """
-    return sd.query_devices()
-
-
-def get_device_from_user() -> Union[List[int], int]:
-    """
-    Print the device list and query for a number input of the device, or devices.
-
-    Returns
-    -------
-    Union[List[int], int]
-        Practical interface for querying devices to be used within scripts.
-
-    """
-    print(list_devices())
-    device = [int(dev.strip()) for dev in input("Input the device number: ").split(',')]
-    if len(device) == 1:
-        device = device[0]
-        text = "Device is:"
-    else:
-        text = "Devices are:"
-    print(text, device)
-    return device
-
-
-def fft_degree(timeLength: float = 0, samplingRate: int = 1) -> float:
-    """
-    Returns the power of two value that can be used to calculate the total
-    number of samples of the signal.
-
-        >>> numSamples = 2**fftDegree
-
-    Parameters:
-    ------------
-
-        * timeLength (float = 0):
-            Value, in seconds, of the time duration of the signal or
-            recording.
-
-        * samplingRate (int = 1):
-            Value, in samples per second, that the data will be captured
-            or emitted.
-
-    Returns:
-    ---------
-
-        fftDegree (float = 0):
-            Power of 2 that can be used to calculate number of samples.
-
-    """
-    return np.log2(timeLength*samplingRate)
-
-
-def read_wav(fileName):
-    """
-    Reads a wave file into a SignalObj
-    """
-    samplingRate, data = wf.read(fileName)
-    if data.dtype == 'int16':
-        data = data/(2**15)
-    if data.dtype == 'int32':
-        data = data/(2**31)
-    signal = SignalObj(data, 'time', samplingRate=samplingRate)
-    return signal
-
-
-def write_wav(fileName, signalIn):
-    """
-    Writes a SignalObj into a single wave file
-    """
-    samplingRate = signalIn.samplingRate
-    data = signalIn.timeSignal
-    return wf.write(fileName if '.wav' in fileName else fileName+'.wav', samplingRate, data)
-
-
-# Refactor for new SignalObj's channelsList
-def merge(signal1, *signalObjects):
-    """
-    Gather all of the input argument signalObjs into a single
-    signalObj and place the respective timeSignal of each
-    as a column of the new object
-    """
-    j = 1
-    freqMin = cp.deepcopy(signal1.freqMin)
-    freqMax = cp.deepcopy(signal1.freqMax)
-    comment = cp.deepcopy(signal1.comment)
-    channels = cp.deepcopy(signal1.channels)
-    timeSignal = cp.deepcopy(signal1.timeSignal)
-    for inObj in signalObjects:
-        if signal1.samplingRate != inObj.samplingRate:
-            message = '\
-            \n To merge signals they must have the same sampling rate!\
-            \n SignalObj 1 and '+str(j+1)+' have different sampling rates.'
-            raise AttributeError(message)
-        if signal1.numSamples != inObj.numSamples:
-            message = '\
-            \n To merge signals they must have the same length!\
-            \n SignalObj 1 and '+str(j+1)+' have different lengths.'
-            raise AttributeError(message)
-        comment = comment + ' / ' + inObj.comment
-        for ch in inObj.channels._channels:
-            channels.append(ch)
-        timeSignal = np.hstack((timeSignal, inObj.timeSignal))
-        j += 1
-    newSignal = SignalObj(timeSignal, domain='time',
-                          samplingRate=signal1.samplingRate,
-                          freqMin=freqMin, freqMax=freqMax, comment=comment)
-    channels.conform_to()
-    newSignal.channels = channels
-    return newSignal
-
-
-# def split(signal):
-#    return 0
-
-
-def fft_convolve(signal1, signal2):
-    """
-    Uses scipy.signal.fftconvolve() to convolve two time domain signals.
-
-        >>> convolution = pytta.fft_convolve(signal1,signal2)
-
-    """
-#    Fs = signal1.Fs
-    conv = ss.fftconvolve(signal1.timeSignal, signal2.timeSignal)
-    signal = SignalObj(conv, 'time', signal1.samplingRate)
-    return signal
-
-
-def find_delay(signal1, signal2):
-    """
-    Cross Correlation alternative, more efficient fft based method to calculate
-    time shift between two signals.
-
-        >>> shift = pytta.find_delay(signal1,signal2)
-
-    """
-    if signal1.N != signal2.N:
-        return print('Signal1 and Signal2 must have the same length')
-    else:
-        freqSignal1 = signal1.freqSignal
-        freqSignal2 = sfft.fft(np.flipud(signal2.timeSignal))
-        convoluted = np.real(sfft.ifft(freqSignal1 * freqSignal2))
-        convShifted = sfft.fftshift(convoluted)
-        zeroIndex = int(signal1.numSamples / 2) - 1
-        shift = zeroIndex - np.argmax(convShifted)
-    return shift
-
-
-def corr_coef(signal1, signal2):
-    """
-    Finds the correlation coeficient between two SignalObjs using
-    the numpy.corrcoef() function.
-    """
-    coef = np.corrcoef(signal1.timeSignal, signal2.timeSignal)
-    return coef[0, 1]
-
-
-def resample(signal, newSamplingRate):
-    """
-    Resample the timeSignal of the input SignalObj to the
-    given sample rate using the scipy.signal.resample() function
-    """
-    newSignalSize = np.int(signal.timeLength*newSamplingRate)
-    resampled = ss.resample(signal.timeSignal[:], newSignalSize)
-    newSignal = SignalObj(resampled, "time", newSamplingRate)
-    return newSignal
-
-
-def peak_time(signal):
-    """
-    Return the time at signal's amplitude peak.
-    """
-    if not isinstance(signal, SignalObj):
-        raise TypeError('Signal must be an SignalObj.')
-    peaks_time = []
-    for chindex in range(signal.numChannels):
-        maxamp = max(np.abs(signal.timeSignal[:, chindex]))
-        maxindex = np.where(signal.timeSignal[:, chindex] == np.abs(maxamp))[0]
-        maxtime = signal.timeVector[maxindex][0]
-        peaks_time.append(maxtime)
-    if signal.numChannels > 1:
-        return peaks_time
-    else:
-        return peaks_time[0]
-
-def plot_time(*sigObjs, xLabel:str=None, yLabel:str=None, yLim:list=None,
-              xLim:list=None, title:str=None, decimalSep:str=',',
-              timeUnit:str='s'):
-    """Plot provided SignalObjs togheter in time domain.
-
-    Saves xLabel, yLabel, and title when provided for the next plots.
-
-    Parameters (default), (type):
-    -----------
-
-        * sigObjs (), (SignalObj):
-            non-keyworded input arguments with N SignalObjs.
-
-        * xLabel (None), (str):
-            x axis label.
-
-        * yLabel (None), (str):
-            y axis label.
-
-        * yLim (None), (list):
-            inferior and superior limits.
-
-            >>> yLim = [-100, 100]
-
-        * xLim (None), (str):
-            left and right limits.
-
-            >>> xLim = [0, 15]
-
-        * title (None), (str):
-            plot title.
-
-        * decimalSep (','), (str):
-            may be dot or comma.
-
-            >>> decimalSep = ',' # in Brazil
-
-        * timeUnit ('s'), (str):
-            'ms' or 's'.
-
-    Return:
-    --------
-
-        matplotlib.figure.Figure object.
-    """
-    realSigObjs = _remove_non_(SignalObj, sigObjs, msgPrefix='plot_time:')
-    if len(realSigObjs) > 0:
-        fig = plot.time(realSigObjs, xLabel, yLabel, yLim, xLim, title,
-                        decimalSep, timeUnit)
-        return fig
-    else:
-        return
-
-def plot_time_dB(*sigObjs, xLabel:str=None, yLabel:str=None, yLim:list=None,
-              xLim:list=None, title:str=None, decimalSep:str=',',
-              timeUnit:str='s'):
-    """Plot provided SignalObjs togheter in decibels in time domain.
-
-    Parameters (default), (type):
-    -----------
-
-        * sigObjs (), (SignalObj):
-            non-keyworded input arguments with N SignalObjs.
-
-        * xLabel ('Time [s]'), (str):
-                x axis label.
-
-        * yLabel ('Amplitude'), (str):
-            y axis label.
-
-        * yLim (), (list):
-            inferior and superior limits.
-
-            >>> yLim = [-100, 100]
-
-        * xLim (), (list):
-            left and right limits
-
-            >>> xLim = [0, 15]
-
-        * title (), (str):
-            plot title
-
-        * decimalSep (','), (str):
-            may be dot or comma.
-
-            >>> decimalSep = ',' # in Brazil
-
-        * timeUnit ('s'), (str):
-            'ms' or 's'.
-
-
-    Return:
-    --------
-
-        matplotlib.figure.Figure object.
-    """
-    realSigObjs = \
-        _remove_non_(SignalObj, sigObjs, msgPrefix='plot_time_dB:')
-    if len(realSigObjs) > 0:
-        fig = plot.time_dB(realSigObjs, xLabel, yLabel, yLim, xLim, title,
-                           decimalSep, timeUnit)
-        return fig
-    else:
-        return
-
-
-def plot_freq(*sigObjs, smooth:bool=False, xLabel:str=None, yLabel:str=None,
-              yLim:list=None, xLim:list=None, title:str=None,
-              decimalSep:str=','):
-    """Plot provided SignalObjs magnitudes togheter in frequency domain.
-
-    Parameters (default), (type):
-    -----------------------------
-
-        * sigObjs (), (SignalObj):
-            non-keyworded input arguments with N SignalObjs.
-
-        * xLabel ('Time [s]'), (str):
-            x axis label.
-
-        * yLabel ('Amplitude'), (str):
-            y axis label.
-
-        * yLim (), (list):
-            inferior and superior limits.
-
-            >>> yLim = [-100, 100]
-
-        * xLim (), (list):
-            left and right limits
-
-            >>> xLim = [15, 21000]
-
-        * title (), (str):
-            plot title
-
-        * decimalSep (','), (str):
-            may be dot or comma.
-
-            >>> decimalSep = ',' # in Brazil
-
-    Return:
-    --------
-
-        matplotlib.figure.Figure object.
-    """
-    realSigObjs = \
-        _remove_non_(SignalObj, sigObjs, msgPrefix='plot_freq:')
-    if len(realSigObjs) > 0:
-        fig = plot.freq(realSigObjs, smooth, xLabel, yLabel, yLim, xLim, title,
-                        decimalSep)
-        return fig
-    else:
-        return
-
-def plot_bars(*analyses, xLabel:str=None, yLabel:str=None,
-              yLim:list=None, xLim:list=None, title:str=None, decimalSep:str=',',
-              barWidth:float=0.75, errorStyle:str=None,
-              forceZeroCentering:bool=False, overlapBars:bool=False,
-              color:list=None):
-    """Plot the analysis data in fractinal octave bands.
-
-    Parameters (default), (type):
-    -----------------------------
-
-        * analyses (), (SignalObj):
-            non-keyworded input arguments with N SignalObjs.
-
-        * xLabel ('Time [s]'), (str):
-            x axis label.
-
-        * yLabel ('Amplitude'), (str):
-            y axis label.
-
-        * yLim (), (list):
-            inferior and superior limits.
-
-            >>> yLim = [-100, 100]
-
-        * xLim (), (list):
-            bands limits.
-
-            >>> xLim = [100, 10000]
-
-        * title (), (str):
-            plot title
-
-        * decimalSep (','), (str):
-            may be dot or comma.
-
-            >>> decimalSep = ',' # in Brazil
-
-        * barWidth (0.75), float:
-            width of the bars from one fractional octave band.
-            0 < barWidth < 1.
-
-        * errorStyle ('standard'), str:
-            error curve style. May be 'laza' or None/'standard'.
-
-        * forceZeroCentering ('False'), bool:
-            force centered bars at Y zero.
-
-        * overlapBars ('False'), bool:
-            overlap bars. No side by side bars of different data.
-
-        * color (None), list:
-            list containing the color of each Analysis.
-
-
-    Return:
-    --------
-
-        matplotlib.figure.Figure object.
-    """
-
-    analyses = _remove_non_(Analysis, analyses, msgPrefix='plot_bars:')
-    if len(analyses) > 0:
-<<<<<<< HEAD
-        fig = plot.bars(analyses, xLabel, yLabel, yLim, title,
-=======
-        fig = plot.bars(analyses, xLabel, yLabel, yLim, xLim, title,
->>>>>>> 3600df31
-            decimalSep, barWidth, errorStyle, forceZeroCentering, overlapBars,
-            color)
-        return fig
-    else:
-        return
-
-def plot_spectrogram(*sigObjs, winType:str='hann', winSize:int=1024,
-                     overlap:float=0.5, xLabel:str=None, yLabel:str=None,
-                     yLim:list=None, xLim:list=None, title:str=None,
-                     decimalSep:str=','):
-    """
-    Plots provided SignalObjs spectrogram.
-
-    Parameters (default), (type):
-    -----------------------------
-
-        * sigObjs (), (SignalObj):
-            non-keyworded input arguments with N SignalObjs.
-
-        * winType ('hann'), (str):
-            window type for the time slicing.
-
-        * winSize (1024), (int):
-            window size in samples
-
-        * overlap (0.5), (float):
-            window overlap in %
-
-        * xLabel ('Time [s]'), (str):
-            x axis label.
-
-        * yLabel ('Frequency [Hz]'), (str):
-            y axis label.
-
-        * yLim (), (list):
-            inferior and superior frequency limits.
-
-            >>> yLim = [20, 1000]
-
-        * xLim (), (list):
-            left and right time limits
-
-            >>> xLim = [1, 3]
-
-        * title (), (str):
-            plot title
-
-        * decimalSep (','), (str):
-            may be dot or comma.
-
-            >>> decimalSep = ',' # in Brazil
-
-    Return:
-    --------
-
-        List of matplotlib.figure.Figure objects for each item in curveData.
-    """
-    realSigObjs = \
-        _remove_non_(SignalObj, sigObjs, msgPrefix='plot_spectrogram:')
-    if len(realSigObjs) > 0:
-        figs = plot.spectrogram(realSigObjs, winType, winSize,
-                                overlap, xLabel, yLabel, xLim, yLim,
-                                title, decimalSep)
-        return figs
-    else:
-        return
-
-def plot_waterfall(*sigObjs, step=10, xLim:list=None,
-                   Pmin=20, Pmax=None, tmin=0, tmax=None, azim=-72, elev=14,
-                   cmap='jet', winPlot=False, waterfallPlot=True, fill=True,
-                   lines=False, alpha=1, figsize=(20, 8), winAlpha=0,
-                   removeGridLines=False, saveFig=False, bar=False, width=0.70,
-                   size=3, lcol=None, filtered=True):
-    """This function was gently sent by Rinaldi Polese Petrolli.
-
-    # TO DO
-
-    Keyword Arguments:
-        step {int} -- [description] (default: {10})
-        xLim {list} -- [description] (default: {None})
-        Pmin {int} -- [description] (default: {20})
-        Pmax {[type]} -- [description] (default: {None})
-        tmin {int} -- [description] (default: {0})
-        tmax {[type]} -- [description] (default: {None})
-        azim {int} -- [description] (default: {-72})
-        elev {int} -- [description] (default: {14})
-        cmap {str} -- [description] (default: {'jet'})
-        winPlot {bool} -- [description] (default: {False})
-        waterfallPlot {bool} -- [description] (default: {True})
-        fill {bool} -- [description] (default: {True})
-        lines {bool} -- [description] (default: {False})
-        alpha {int} -- [description] (default: {1})
-        figsize {tuple} -- [description] (default: {(20, 8)})
-        winAlpha {int} -- [description] (default: {0})
-        removeGridLines {bool} -- [description] (default: {False})
-        saveFig {bool} -- [description] (default: {False})
-        bar {bool} -- [description] (default: {False})
-        width {float} -- [description] (default: {0.70})
-        size {int} -- [description] (default: {3})
-        lcol {[type]} -- [description] (default: {None})
-        filtered {bool} -- [description] (default: {True})
-
-    Returns:
-        [type] -- [description]
-    """
-    realSigObjs = \
-        _remove_non_(SignalObj, sigObjs, msgPrefix='plot_waterfall:')
-    if len(realSigObjs) > 0:
-        figs = plot.waterfall(realSigObjs, step, xLim,
-                              Pmin, Pmax, tmin, tmax, azim, elev,
-                              cmap, winPlot, waterfallPlot, fill,
-                              lines, alpha, figsize, winAlpha,
-                              removeGridLines, saveFig, bar, width,
-                              size, lcol, filtered)
-        return figs
-    else:
-        return
-
-def _remove_non_(dataType, dataSet,
-                 msgPrefix:str='_remove_non_SignalObjs:'):
-    if isinstance(dataSet, (list, tuple)):
-        newDataSet = []
-        for idx, item in enumerate(dataSet):
-            if isinstance(item, dataType):
-                newDataSet.append(item)
-            elif isinstance(item, ImpulsiveResponse) and \
-                dataType.__name__ == 'SignalObj':
-                newDataSet.append(item.systemSignal)
-            else:
-                print("{}: skipping object {} as it isn't a {}."
-                      .format(msgPrefix, idx+1, dataType.__name__))
-        if isinstance(dataSet, tuple):
-            newDataSet = tuple(newDataSet)
-    return newDataSet
-
-def save(fileName: str = time.ctime(time.time()), *PyTTaObjs):
-    """
-    Main save function for .pytta and .hdf5 files.
-
-    The file format is choosed by the extension applied to the fileName. If no
-    extension is provided choose the default file format.
-
-    For more information on saving PyTTa objects in .hdf5 format see
-    pytta.functions.h5_save' documentation.
-
-    For more information on saving PyTTa objects in .pytta format see
-    pytta.functions.pytta_save' documentation. (DEPRECATED)
-    """
-    # default file format
-    defaultFormat = '.hdf5'
-    # Checking the choosed file format
-    if fileName.split('.')[-1] == 'hdf5':
-        h5_save(fileName, *PyTTaObjs)
-    elif fileName.split('.')[-1] == 'pytta': # DEPRECATED
-        warn(DeprecationWarning("'.pytta' format is DEPRECATED and being " +
-                                "replaced by '.hdf5'."))
-        pytta_save(fileName, *PyTTaObjs)
-    else:
-        print("File extension must be '.hdf5'.\n" +
-              "Applying the default extension.")
-        fileName += defaultFormat
-        save(fileName, *PyTTaObjs)
-
-
-def load(fileName: str):
-    """
-    Main save function for .pytta and .hdf5 files.
-    """
-    if fileName.split('.')[-1] == 'hdf5':
-        output = h5_load(fileName)
-    elif fileName.split('.')[-1] == 'pytta':
-        warn(DeprecationWarning("'.pytta' format is DEPRECATED and being " +
-                                "replaced by '.hdf5'."))
-        output = pytta_load(fileName)
-    else:
-        ValueError('pytta.load only works with *.hdf5 or *.pytta files.')
-    return output
-
-def pytta_save(fileName: str = time.ctime(time.time()), *PyTTaObjs):
-    """
-    Saves any number of PyTTaObj subclasses' objects to fileName.pytta file.
-
-    Just calls .save() method of each class and packs them all into a major
-    .pytta file along with a Meta.json file containing the fileName of each
-    saved object.
-    """
-    if fileName.split('.')[-1] == 'pytta':
-        fileName = fileName.replace('.pytta', '')
-    meta = {}
-    with zf.ZipFile(fileName + '.pytta', 'w') as zdir:
-        for idx, obj in enumerate(PyTTaObjs):
-            sobj = obj.pytta_save('obj' + str(idx))
-            meta['obj' + str(idx)] = sobj
-            zdir.write(sobj)
-            os.remove(sobj)
-        with open('Meta.json', 'w') as f:
-            json.dump(meta, f, indent=4)
-        zdir.write('Meta.json')
-        os.remove('Meta.json')
-    return fileName + '.pytta'
-
-
-def pytta_load(fileName: str):
-    """
-    Loads .pytta files and parses it's types to the correct objects.
-    """
-    if fileName.split('.')[-1] == 'pytta':
-        with zf.ZipFile(fileName, 'r') as zdir:
-            objects = zdir.namelist()
-            for obj in objects:
-                if obj.split('.')[-1] == 'json':
-                    meta = obj
-            zdir.extractall()
-            output = __parse_load(meta)
-    else:
-        raise ValueError("pytta_load function only works with *.pytta files")
-    return output
-
-
-def __parse_load(className):
-    name = className.split('.')[0]
-    jsonFile = open(className, 'r')
-    openJson = json.load(jsonFile)
-    if name == 'SignalObj':
-        openMat = sio.loadmat(openJson['timeSignalAddress'])
-        out = SignalObj(openMat['timeSignal'], domain=openJson['lengthDomain'],
-                        samplingRate=openJson['samplingRate'],
-                        freqMin=openJson['freqLims'][0],
-                        freqMax=openJson['freqLims'][1],
-                        comment=openJson['comment'])
-        out.channels = __parse_channels(openJson['channels'],
-                                        out.channels)
-        os.remove(openJson['timeSignalAddress'])
-
-    elif name == 'ImpulsiveResponse':
-        ir = pytta_load(openJson['SignalAddress']['ir'])
-        out = ImpulsiveResponse(ir=ir, **openJson['methodInfo'])
-        os.remove(openJson['SignalAddress']['ir'])
-
-    elif name == 'RecMeasure':
-        inch = list(np.arange(len(openJson['inChannels'])))
-        out = RecMeasure(device=openJson['device'], inChannels=inch,
-                         lengthDomain='samples',
-                         fftDegree=openJson['fftDegree'])
-        out.inChannels = __parse_channels(openJson['inChannels'],
-                                          out.inChannels)
-
-    elif name == 'PlayRecMeasure':
-        inch = list(1 + np.arange(len(openJson['inChannels'])))
-        excit = pytta_load(openJson['excitationAddress'])
-        out = PlayRecMeasure(excitation=excit,
-                             device=openJson['device'], inChannels=inch)
-        out.inChannels = __parse_channels(openJson['inChannels'],
-                                          out.inChannels)
-        os.remove(openJson['excitationAddress'])
-
-    elif name == 'FRFMeasure':
-        inch = list(1 + np.arange(len(openJson['inChannels'])))
-        excit = pytta_load(openJson['excitationAddress'])
-        out = FRFMeasure(excitation=excit, device=openJson['device'],
-                         inChannels=inch)
-        out.inChannels = __parse_channels(openJson['inChannels'],
-                                          out.inChannels)
-        os.remove(openJson['excitationAddress'])
-
-    elif name == 'Meta':
-        out = []
-        for val in openJson.values():
-            out.append(pytta_load(val))
-            os.remove(val)
-    os.remove(className)
-    jsonFile.close()
-    return out
-
-
-def __parse_channels(chDict, chList):
-    ch = 1
-    for key in chDict.keys():
-        chList[ch].num = key
-        chList[ch].unit = chDict[key]['unit']
-        chList[ch].name = chDict[key]['name']
-        chList[ch].CF = chDict[key]['calib'][0]
-        chList[ch].calibCheck\
-            = chDict[key]['calib'][1]
-        ch += 1
-    return chList
-
-
-def h5_save(fileName: str, *PyTTaObjs):
-    """
-    Open an hdf5 file, create groups for each PyTTa object, pass it to
-    the own object and it saves itself inside the group.
-
-    >>> pytta.h5_save(fileName, PyTTaObj_1, PyTTaObj_2, ..., PyTTaObj_n)
-
-    Dictionaries can also be passed as a PyTTa object. An hdf5 group will be
-    created for each dictionary and its PyTTa objects will be saved. To ensure
-    the diciontary name will be saved, create the key 'dictName' inside it with
-    its name in a string as the value. This function will take this key and use
-    as variable name for the dict.
-
-    Lists can also be passed as a PyTTa object. An hdf5 group will be created
-    for each list and its PyTTa objects will be saved. To ensure the list name
-    will be saved, append to the list a string containing its name. This
-    function will take the first string found and use it as variable name for
-    the list.
-    """
-    # Checking if filename has .hdf5 extension
-    if fileName.split('.')[-1] != 'hdf5':
-        fileName += '.hdf5'
-    with h5py.File(fileName, 'w') as f:
-        # Dict for counting equal names for correctly renaming
-        totalPObjCount = 0  # Counter for total groups
-        savedPObjCount = 0  # Counter for loaded objects
-        for idx, pObj in enumerate(PyTTaObjs):
-            packTotalPObjCount, packSavedPObjCount = \
-                __h5_pack(f, pObj, idx)
-            totalPObjCount, savedPObjCount = \
-                totalPObjCount + packTotalPObjCount, \
-                    savedPObjCount + packSavedPObjCount
-    # Final message
-    plural1 = 's' if savedPObjCount > 1 else ''
-    plural2 = 's' if totalPObjCount > 1 else ''
-    print('Saved inside the hdf5 file {} PyTTa object{}'
-          .format(savedPObjCount, plural1) +
-          ' of {} object{} provided.'.format(totalPObjCount, plural2))
-    return fileName
-
-
-def __h5_pack(rootH5Group, pObj, objDesc):
-    """
-    __h5_pack packs a PyTTa object or dict into its respective HDF5 group.
-    """
-    if isinstance(pObj, (SignalObj,
-                         ImpulsiveResponse,
-                         RecMeasure,
-                         PlayRecMeasure,
-                         FRFMeasure,
-                         Analysis)):
-        # Creation name
-        if isinstance(objDesc, str):
-            creationName = objDesc
-        else:
-            creationName = pObj.creation_name
-        # Check if creation_name was already used
-        creationName = __h5_pack_count_and_rename(creationName, rootH5Group)
-        # create obj's group
-        objH5Group = rootH5Group.create_group(creationName)
-        # save the obj inside its group
-        pObj.h5_save(objH5Group)
-        return (1, 1)
-
-    elif isinstance(pObj, dict):
-        # Creation name
-        if 'dictName' in pObj:
-            creationName = pObj.pop('dictName')
-        elif isinstance(objDesc, str):
-            creationName = objDesc
-        else:
-            creationName = 'noNameDict'
-        creationName = __h5_pack_count_and_rename(creationName, rootH5Group)
-        print("Saving the dict '{}'.".format(creationName))
-        # create obj's group
-        objH5Group = rootH5Group.create_group(creationName)
-        objH5Group.attrs['class'] = 'dict'
-        # Saving each key of the dict inside the hdf5 group
-        totalPObjCount = 0
-        savedPObjCount = 0
-        for key, pObjFromDict in pObj.items():
-            packTotalPObjCount, packSavedPObjCount = \
-                __h5_pack(objH5Group, pObjFromDict, key)
-            totalPObjCount, savedPObjCount = \
-                totalPObjCount + packTotalPObjCount, \
-                    savedPObjCount + packSavedPObjCount
-        return (totalPObjCount, savedPObjCount)
-
-    elif isinstance(pObj, list):
-        # Creation name
-        creationName = None
-        for idx, item in enumerate(pObj):
-            if isinstance(item, str):
-                creationName = item
-                pObj.pop(idx)
-                continue
-        if creationName is None:
-            if isinstance(objDesc, str):
-                creationName = objDesc
-            else:
-                creationName = 'noNameList'
-        creationName = __h5_pack_count_and_rename(creationName, rootH5Group)
-        print("Saving the list '{}'.".format(creationName))
-        # create obj's group
-        objH5Group = rootH5Group.create_group(creationName)
-        objH5Group.attrs['class'] = 'list'
-        # Saving each item of the list inside the hdf5 group
-        totalPObjCount = 0
-        savedPObjCount = 0
-        for idx, pObjFromList in enumerate(pObj):
-            packTotalPObjCount, packSavedPObjCount = \
-                __h5_pack(objH5Group, pObjFromList, str(idx))
-            totalPObjCount, savedPObjCount = \
-                totalPObjCount + packTotalPObjCount, \
-                    savedPObjCount + packSavedPObjCount
-        return totalPObjCount, savedPObjCount
-
-    else:
-        print("Only PyTTa objects and dicts/lists with PyTTa objects " +
-              "can be saved through this function. Skipping " +
-              "object '" + str(objDesc) + "'.")
-        return (1, 0)
-
-
-def __h5_pack_count_and_rename(creationName, h5Group):
-    # Check if creation_name was already used
-    objNameCount = 1
-    newCreationName = cp.copy(creationName)
-    while newCreationName in h5Group:
-        objNameCount += 1
-        newCreationName = \
-            creationName + '_' + str(objNameCount)
-    creationName = newCreationName
-    return creationName
-
-
-def h5_load(fileName: str):
-    """
-    Load an hdf5 file and recreate the PyTTa objects.
-    """
-    # Checking if the file is an hdf5 file
-    if fileName.split('.')[-1] != 'hdf5':
-        raise ValueError("h5_load function only works with *.hdf5 files")
-    f = h5py.File(fileName, 'r')
-    loadedObjects = {}
-    objCount = 0  # Counter for loaded objects
-    totCount = 0  # Counter for total groups
-    for PyTTaObjName, PyTTaObjH5Group in f.items():
-        totCount += 1
-        try:
-            loadedObjects[PyTTaObjName] = __h5_unpack(PyTTaObjH5Group)
-            objCount += 1
-        except NotImplementedError:
-            print('Skipping hdf5 group named {} as it '.format(PyTTaObjName) +
-                  'isnt an PyTTa object group.')
-    f.close()
-    # Final message
-    plural1 = 's' if objCount > 1 else ''
-    plural2 = 's' if totCount > 1 else ''
-    print('Imported {} PyTTa object-like group'.format(objCount) + plural1 +
-          ' of {} group'.format(totCount) + plural2 +
-          ' inside the hdf5 file.')
-    return loadedObjects
-
-
-def __h5_unpack(objH5Group):
-    """
-    Unpack an HDF5 group into its respective PyTTa object
-    """
-    if objH5Group.attrs['class'] == 'SignalObj':
-        # PyTTaObj attrs unpacking
-        samplingRate = objH5Group.attrs['samplingRate']
-        freqMin = _h5.none_parser(objH5Group.attrs['freqMin'])
-        freqMax = _h5.none_parser(objH5Group.attrs['freqMax'])
-        lengthDomain = objH5Group.attrs['lengthDomain']
-        # SignalObj attr unpacking
-        channels = eval(objH5Group.attrs['channels'])
-        # Added with an if for compatibilitie issues
-        if 'signalType' in objH5Group.attrs:
-            signalType = _h5.attr_parser(objH5Group.attrs['signalType'])
-        else:
-            signalType = 'power'
-        comment = objH5Group.attrs['comment']
-        # Creating and conforming SignalObj
-        SigObj = SignalObj(signalArray=np.array(objH5Group['timeSignal']),
-                           domain='time',
-                           signalType=signalType,
-                           samplingRate=samplingRate,
-                           freqMin=freqMin,
-                           freqMax=freqMax,
-                           comment=comment)
-        SigObj.channels = channels
-        SigObj.lengthDomain = lengthDomain
-        return SigObj
-
-    elif objH5Group.attrs['class'] == 'ImpulsiveResponse':
-        systemSignal = __h5_unpack(objH5Group['systemSignal'])
-        method = objH5Group.attrs['method']
-        winType = objH5Group.attrs['winType']
-        winSize = objH5Group.attrs['winSize']
-        overlap = objH5Group.attrs['overlap']
-        IR = ImpulsiveResponse(method=method,
-                               winType=winType,
-                               winSize=winSize,
-                               overlap=overlap,
-                               ir=systemSignal)
-        return IR
-
-    elif objH5Group.attrs['class'] == 'RecMeasure':
-        # PyTTaObj attrs unpacking
-        samplingRate = objH5Group.attrs['samplingRate']
-        freqMin = _h5.none_parser(objH5Group.attrs['freqMin'])
-        freqMax = _h5.none_parser(objH5Group.attrs['freqMax'])
-        comment = objH5Group.attrs['comment']
-        lengthDomain = objH5Group.attrs['lengthDomain']
-        fftDegree = objH5Group.attrs['fftDegree']
-        timeLength = objH5Group.attrs['timeLength']
-        # Measurement attrs unpacking
-        device = _h5.list_w_int_parser(objH5Group.attrs['device'])
-        inChannels = eval(objH5Group.attrs['inChannels'])
-        blocking = objH5Group.attrs['blocking']
-        # Recreating the object
-        rObj = measurement(kind='rec',
-                           device=device,
-                           inChannels=inChannels,
-                           blocking=blocking,
-                           samplingRate=samplingRate,
-                           freqMin=freqMin,
-                           freqMax=freqMax,
-                           comment=comment,
-                           lengthDomain=lengthDomain,
-                           fftDegree=fftDegree,
-                           timeLength=timeLength)
-        return rObj
-
-    elif objH5Group.attrs['class'] == 'PlayRecMeasure':
-        # PyTTaObj attrs unpacking
-        samplingRate = objH5Group.attrs['samplingRate']
-        freqMin = _h5.none_parser(objH5Group.attrs['freqMin'])
-        freqMax = _h5.none_parser(objH5Group.attrs['freqMax'])
-        comment = objH5Group.attrs['comment']
-        lengthDomain = objH5Group.attrs['lengthDomain']
-        fftDegree = objH5Group.attrs['fftDegree']
-        timeLength =objH5Group.attrs['timeLength']
-        # Measurement attrs unpacking
-        device = _h5.list_w_int_parser(objH5Group.attrs['device'])
-        inChannels = eval(objH5Group.attrs['inChannels'])
-        outChannels = eval(objH5Group.attrs['outChannels'])
-        blocking = objH5Group.attrs['blocking']
-        # PlayRecMeasure attrs unpacking
-        excitation = __h5_unpack(objH5Group['excitation'])
-        outputAmplification = objH5Group.attrs['outputAmplification']
-        # Recreating the object
-        prObj = measurement(kind='playrec',
-                            excitation=excitation,
-                            outputAmplification=outputAmplification,
-                            device=device,
-                            inChannels=inChannels,
-                            outChannels=outChannels,
-                            blocking=blocking,
-                            samplingRate=samplingRate,
-                            freqMin=freqMin,
-                            freqMax=freqMax,
-                            comment=comment)
-        return prObj
-
-    elif objH5Group.attrs['class'] == 'FRFMeasure':
-        # PyTTaObj attrs unpacking
-        samplingRate = objH5Group.attrs['samplingRate']
-        freqMin = _h5.none_parser(objH5Group.attrs['freqMin'])
-        freqMax = _h5.none_parser(objH5Group.attrs['freqMax'])
-        comment = objH5Group.attrs['comment']
-        lengthDomain = objH5Group.attrs['lengthDomain']
-        fftDegree = objH5Group.attrs['fftDegree']
-        timeLength = objH5Group.attrs['timeLength']
-        # Measurement attrs unpacking
-        device = _h5.list_w_int_parser(objH5Group.attrs['device'])
-        inChannels = eval(objH5Group.attrs['inChannels'])
-        outChannels = eval(objH5Group.attrs['outChannels'])
-        blocking = objH5Group.attrs['blocking']
-        # PlayRecMeasure attrs unpacking
-        excitation = __h5_unpack(objH5Group['excitation'])
-        outputAmplification = objH5Group.attrs['outputAmplification']
-        # FRFMeasure attrs unpacking
-        method = _h5.none_parser(objH5Group.attrs['method'])
-        winType = _h5.none_parser(objH5Group.attrs['winType'])
-        winSize = _h5.none_parser(objH5Group.attrs['winSize'])
-        overlap = _h5.none_parser(objH5Group.attrs['overlap'])
-        # Recreating the object
-        frfObj = measurement(kind='frf',
-                             method=method,
-                             winType=winType,
-                             winSize=winSize,
-                             overlap=overlap,
-                             excitation=excitation,
-                             outputAmplification=outputAmplification,
-                             device=device,
-                             inChannels=inChannels,
-                             outChannels=outChannels,
-                             blocking=blocking,
-                             samplingRate=samplingRate,
-                             freqMin=freqMin,
-                             freqMax=freqMax,
-                             comment=comment)
-        return frfObj
-
-    elif objH5Group.attrs['class'] == 'Analysis':
-        # Analysis attrs unpacking
-        anType = _h5.attr_parser(objH5Group.attrs['anType'])
-        nthOct = _h5.attr_parser(objH5Group.attrs['nthOct'])
-        minBand = _h5.attr_parser(objH5Group.attrs['minBand'])
-        maxBand = _h5.attr_parser(objH5Group.attrs['maxBand'])
-        comment = _h5.attr_parser(objH5Group.attrs['comment'])
-        title = _h5.attr_parser(objH5Group.attrs['title'])
-        dataLabel = _h5.attr_parser(objH5Group.attrs['dataLabel'])
-        errorLabel = _h5.attr_parser(objH5Group.attrs['errorLabel'])
-        xLabel = _h5.attr_parser(objH5Group.attrs['xLabel'])
-        yLabel = _h5.attr_parser(objH5Group.attrs['yLabel'])
-        # Analysis data unpacking
-        data = np.array(objH5Group['data'])
-        # If error in save moment was None no group was created for it
-        if 'error' in objH5Group:
-            error = np.array(objH5Group['error'])
-        else:
-            error = None
-        # Recreating the object
-        anObject = Analysis(anType=anType,
-                            nthOct=nthOct,
-                            minBand=minBand,
-                            maxBand=maxBand,
-                            data=data,
-                            dataLabel=dataLabel,
-                            error=error,
-                            errorLabel=errorLabel,
-                            comment=comment,
-                            xLabel=xLabel,
-                            yLabel=yLabel,
-                            title=title)
-        return anObject
-
-    elif objH5Group.attrs['class'] == 'dict':
-        dictObj = {}
-        for PyTTaObjName, PyTTaObjH5Group in objH5Group.items():
-            dictObj[PyTTaObjName] = __h5_unpack(PyTTaObjH5Group)
-        return dictObj
-
-    elif objH5Group.attrs['class']  == 'list':
-        dictObj = {}
-        for idx, PyTTaObjH5Group in objH5Group.items():
-            dictObj[int(idx)] = __h5_unpack(PyTTaObjH5Group)
-        idxs = [int(item) for item in list(dictObj.keys())]
-        maxIdx = max(idxs)
-        listObj = []
-        for idx in range(maxIdx+1):
-            listObj.append(dictObj[idx])
-        return listObj
-
-    else:
-        raise NotImplementedError
+# -*- coding: utf-8 -*-
+"""
+This submodule carries a set of useful functions of general purpouses when
+using PyTTa, like reading and writing wave files, seeing the audio IO
+devices available and some signal processing tools.
+
+Available functions:
+
+    >>> pytta.list_devices()
+    >>> pytta.fft_degree(timeLength, samplingRate)
+    >>> pytta.read_wav(fileName)
+    >>> pytta.write_wav(fileName, signalObject)
+    >>> pytta.merge(signalObj1, signalObj2, ..., signalObjN)
+    >>> pytta.fft_convolve(signalObj1, signalObj2)
+    >>> pytta.find_delay(signalObj1, signalObj2)
+    >>> pytta.corr_coef(signalObj1, signalObj2)
+    >>> pytta.resample(signalObj, newSamplingRate)
+    >>> pytta.peak_time(signalObj1, signalObj2, ..., signalObjN)
+    >>> pytta.plot_time(signalObj1, signalObj2, ..., signalObjN)
+    >>> pytta.plot_time_dB(signalObj1, signalObj2, ..., signalObjN)
+    >>> pytta.plot_freq(signalObj1, signalObj2, ..., signalObjN)
+    >>> pytta.plot_bars(signalObj1, signalObj2, ..., signalObjN)
+    >>> pytta.save(fileName, obj1, ..., objN)
+    >>> pytta.load(fileName)
+
+For further information, check the function specific documentation.
+
+"""
+
+import os
+import time
+import json
+from scipy.io import wavfile as wf
+import scipy.io as sio
+import numpy as np
+import sounddevice as sd
+import scipy.signal as ss
+import scipy.fftpack as sfft
+import zipfile as zf
+import h5py
+from typing import Union, List
+from pytta.classes import SignalObj, ImpulsiveResponse, \
+                    RecMeasure, PlayRecMeasure, FRFMeasure, \
+                    Analysis
+from pytta.classes._base import ChannelsList, ChannelObj
+from pytta.generate import measurement  # TODO: Change to class instantiation.
+from pytta import _h5utils as _h5
+import copy as cp
+from warnings import warn
+from pytta import _plot as plot
+
+
+def list_devices():
+    """
+    Shortcut to sounddevice.query_devices(). Made to exclude the need of
+    importing Sounddevice directly just to find out which audio devices can be
+    used.
+
+        >>> pytta.list_devices()
+
+    """
+    return sd.query_devices()
+
+
+def get_device_from_user() -> Union[List[int], int]:
+    """
+    Print the device list and query for a number input of the device, or devices.
+
+    Returns
+    -------
+    Union[List[int], int]
+        Practical interface for querying devices to be used within scripts.
+
+    """
+    print(list_devices())
+    device = [int(dev.strip()) for dev in input("Input the device number: ").split(',')]
+    if len(device) == 1:
+        device = device[0]
+        text = "Device is:"
+    else:
+        text = "Devices are:"
+    print(text, device)
+    return device
+
+
+def fft_degree(timeLength: float = 0, samplingRate: int = 1) -> float:
+    """
+    Returns the power of two value that can be used to calculate the total
+    number of samples of the signal.
+
+        >>> numSamples = 2**fftDegree
+
+    Parameters:
+    ------------
+
+        * timeLength (float = 0):
+            Value, in seconds, of the time duration of the signal or
+            recording.
+
+        * samplingRate (int = 1):
+            Value, in samples per second, that the data will be captured
+            or emitted.
+
+    Returns:
+    ---------
+
+        fftDegree (float = 0):
+            Power of 2 that can be used to calculate number of samples.
+
+    """
+    return np.log2(timeLength*samplingRate)
+
+
+def read_wav(fileName):
+    """
+    Reads a wave file into a SignalObj
+    """
+    samplingRate, data = wf.read(fileName)
+    if data.dtype == 'int16':
+        data = data/(2**15)
+    if data.dtype == 'int32':
+        data = data/(2**31)
+    signal = SignalObj(data, 'time', samplingRate=samplingRate)
+    return signal
+
+
+def write_wav(fileName, signalIn):
+    """
+    Writes a SignalObj into a single wave file
+    """
+    samplingRate = signalIn.samplingRate
+    data = signalIn.timeSignal
+    return wf.write(fileName if '.wav' in fileName else fileName+'.wav', samplingRate, data)
+
+
+# Refactor for new SignalObj's channelsList
+def merge(signal1, *signalObjects):
+    """
+    Gather all of the input argument signalObjs into a single
+    signalObj and place the respective timeSignal of each
+    as a column of the new object
+    """
+    j = 1
+    freqMin = cp.deepcopy(signal1.freqMin)
+    freqMax = cp.deepcopy(signal1.freqMax)
+    comment = cp.deepcopy(signal1.comment)
+    channels = cp.deepcopy(signal1.channels)
+    timeSignal = cp.deepcopy(signal1.timeSignal)
+    for inObj in signalObjects:
+        if signal1.samplingRate != inObj.samplingRate:
+            message = '\
+            \n To merge signals they must have the same sampling rate!\
+            \n SignalObj 1 and '+str(j+1)+' have different sampling rates.'
+            raise AttributeError(message)
+        if signal1.numSamples != inObj.numSamples:
+            message = '\
+            \n To merge signals they must have the same length!\
+            \n SignalObj 1 and '+str(j+1)+' have different lengths.'
+            raise AttributeError(message)
+        comment = comment + ' / ' + inObj.comment
+        for ch in inObj.channels._channels:
+            channels.append(ch)
+        timeSignal = np.hstack((timeSignal, inObj.timeSignal))
+        j += 1
+    newSignal = SignalObj(timeSignal, domain='time',
+                          samplingRate=signal1.samplingRate,
+                          freqMin=freqMin, freqMax=freqMax, comment=comment)
+    channels.conform_to()
+    newSignal.channels = channels
+    return newSignal
+
+
+# def split(signal):
+#    return 0
+
+
+def fft_convolve(signal1, signal2):
+    """
+    Uses scipy.signal.fftconvolve() to convolve two time domain signals.
+
+        >>> convolution = pytta.fft_convolve(signal1,signal2)
+
+    """
+#    Fs = signal1.Fs
+    conv = ss.fftconvolve(signal1.timeSignal, signal2.timeSignal)
+    signal = SignalObj(conv, 'time', signal1.samplingRate)
+    return signal
+
+
+def find_delay(signal1, signal2):
+    """
+    Cross Correlation alternative, more efficient fft based method to calculate
+    time shift between two signals.
+
+        >>> shift = pytta.find_delay(signal1,signal2)
+
+    """
+    if signal1.N != signal2.N:
+        return print('Signal1 and Signal2 must have the same length')
+    else:
+        freqSignal1 = signal1.freqSignal
+        freqSignal2 = sfft.fft(np.flipud(signal2.timeSignal))
+        convoluted = np.real(sfft.ifft(freqSignal1 * freqSignal2))
+        convShifted = sfft.fftshift(convoluted)
+        zeroIndex = int(signal1.numSamples / 2) - 1
+        shift = zeroIndex - np.argmax(convShifted)
+    return shift
+
+
+def corr_coef(signal1, signal2):
+    """
+    Finds the correlation coeficient between two SignalObjs using
+    the numpy.corrcoef() function.
+    """
+    coef = np.corrcoef(signal1.timeSignal, signal2.timeSignal)
+    return coef[0, 1]
+
+
+def resample(signal, newSamplingRate):
+    """
+    Resample the timeSignal of the input SignalObj to the
+    given sample rate using the scipy.signal.resample() function
+    """
+    newSignalSize = np.int(signal.timeLength*newSamplingRate)
+    resampled = ss.resample(signal.timeSignal[:], newSignalSize)
+    newSignal = SignalObj(resampled, "time", newSamplingRate)
+    return newSignal
+
+
+def peak_time(signal):
+    """
+    Return the time at signal's amplitude peak.
+    """
+    if not isinstance(signal, SignalObj):
+        raise TypeError('Signal must be an SignalObj.')
+    peaks_time = []
+    for chindex in range(signal.numChannels):
+        maxamp = max(np.abs(signal.timeSignal[:, chindex]))
+        maxindex = np.where(signal.timeSignal[:, chindex] == np.abs(maxamp))[0]
+        maxtime = signal.timeVector[maxindex][0]
+        peaks_time.append(maxtime)
+    if signal.numChannels > 1:
+        return peaks_time
+    else:
+        return peaks_time[0]
+
+def plot_time(*sigObjs, xLabel:str=None, yLabel:str=None, yLim:list=None,
+              xLim:list=None, title:str=None, decimalSep:str=',',
+              timeUnit:str='s'):
+    """Plot provided SignalObjs togheter in time domain.
+
+    Saves xLabel, yLabel, and title when provided for the next plots.
+
+    Parameters (default), (type):
+    -----------
+
+        * sigObjs (), (SignalObj):
+            non-keyworded input arguments with N SignalObjs.
+
+        * xLabel (None), (str):
+            x axis label.
+
+        * yLabel (None), (str):
+            y axis label.
+
+        * yLim (None), (list):
+            inferior and superior limits.
+
+            >>> yLim = [-100, 100]
+
+        * xLim (None), (str):
+            left and right limits.
+
+            >>> xLim = [0, 15]
+
+        * title (None), (str):
+            plot title.
+
+        * decimalSep (','), (str):
+            may be dot or comma.
+
+            >>> decimalSep = ',' # in Brazil
+
+        * timeUnit ('s'), (str):
+            'ms' or 's'.
+
+    Return:
+    --------
+
+        matplotlib.figure.Figure object.
+    """
+    realSigObjs = _remove_non_(SignalObj, sigObjs, msgPrefix='plot_time:')
+    if len(realSigObjs) > 0:
+        fig = plot.time(realSigObjs, xLabel, yLabel, yLim, xLim, title,
+                        decimalSep, timeUnit)
+        return fig
+    else:
+        return
+
+def plot_time_dB(*sigObjs, xLabel:str=None, yLabel:str=None, yLim:list=None,
+              xLim:list=None, title:str=None, decimalSep:str=',',
+              timeUnit:str='s'):
+    """Plot provided SignalObjs togheter in decibels in time domain.
+
+    Parameters (default), (type):
+    -----------
+
+        * sigObjs (), (SignalObj):
+            non-keyworded input arguments with N SignalObjs.
+
+        * xLabel ('Time [s]'), (str):
+                x axis label.
+
+        * yLabel ('Amplitude'), (str):
+            y axis label.
+
+        * yLim (), (list):
+            inferior and superior limits.
+
+            >>> yLim = [-100, 100]
+
+        * xLim (), (list):
+            left and right limits
+
+            >>> xLim = [0, 15]
+
+        * title (), (str):
+            plot title
+
+        * decimalSep (','), (str):
+            may be dot or comma.
+
+            >>> decimalSep = ',' # in Brazil
+
+        * timeUnit ('s'), (str):
+            'ms' or 's'.
+
+
+    Return:
+    --------
+
+        matplotlib.figure.Figure object.
+    """
+    realSigObjs = \
+        _remove_non_(SignalObj, sigObjs, msgPrefix='plot_time_dB:')
+    if len(realSigObjs) > 0:
+        fig = plot.time_dB(realSigObjs, xLabel, yLabel, yLim, xLim, title,
+                           decimalSep, timeUnit)
+        return fig
+    else:
+        return
+
+
+def plot_freq(*sigObjs, smooth:bool=False, xLabel:str=None, yLabel:str=None,
+              yLim:list=None, xLim:list=None, title:str=None,
+              decimalSep:str=','):
+    """Plot provided SignalObjs magnitudes togheter in frequency domain.
+
+    Parameters (default), (type):
+    -----------------------------
+
+        * sigObjs (), (SignalObj):
+            non-keyworded input arguments with N SignalObjs.
+
+        * xLabel ('Time [s]'), (str):
+            x axis label.
+
+        * yLabel ('Amplitude'), (str):
+            y axis label.
+
+        * yLim (), (list):
+            inferior and superior limits.
+
+            >>> yLim = [-100, 100]
+
+        * xLim (), (list):
+            left and right limits
+
+            >>> xLim = [15, 21000]
+
+        * title (), (str):
+            plot title
+
+        * decimalSep (','), (str):
+            may be dot or comma.
+
+            >>> decimalSep = ',' # in Brazil
+
+    Return:
+    --------
+
+        matplotlib.figure.Figure object.
+    """
+    realSigObjs = \
+        _remove_non_(SignalObj, sigObjs, msgPrefix='plot_freq:')
+    if len(realSigObjs) > 0:
+        fig = plot.freq(realSigObjs, smooth, xLabel, yLabel, yLim, xLim, title,
+                        decimalSep)
+        return fig
+    else:
+        return
+
+def plot_bars(*analyses, xLabel:str=None, yLabel:str=None,
+              yLim:list=None, xLim:list=None, title:str=None, decimalSep:str=',',
+              barWidth:float=0.75, errorStyle:str=None,
+              forceZeroCentering:bool=False, overlapBars:bool=False,
+              color:list=None):
+    """Plot the analysis data in fractinal octave bands.
+
+    Parameters (default), (type):
+    -----------------------------
+
+        * analyses (), (SignalObj):
+            non-keyworded input arguments with N SignalObjs.
+
+        * xLabel ('Time [s]'), (str):
+            x axis label.
+
+        * yLabel ('Amplitude'), (str):
+            y axis label.
+
+        * yLim (), (list):
+            inferior and superior limits.
+
+            >>> yLim = [-100, 100]
+
+        * xLim (), (list):
+            bands limits.
+
+            >>> xLim = [100, 10000]
+
+        * title (), (str):
+            plot title
+
+        * decimalSep (','), (str):
+            may be dot or comma.
+
+            >>> decimalSep = ',' # in Brazil
+
+        * barWidth (0.75), float:
+            width of the bars from one fractional octave band.
+            0 < barWidth < 1.
+
+        * errorStyle ('standard'), str:
+            error curve style. May be 'laza' or None/'standard'.
+
+        * forceZeroCentering ('False'), bool:
+            force centered bars at Y zero.
+
+        * overlapBars ('False'), bool:
+            overlap bars. No side by side bars of different data.
+
+        * color (None), list:
+            list containing the color of each Analysis.
+
+
+    Return:
+    --------
+
+        matplotlib.figure.Figure object.
+    """
+
+    analyses = _remove_non_(Analysis, analyses, msgPrefix='plot_bars:')
+    if len(analyses) > 0:
+        fig = plot.bars(analyses, xLabel, yLabel, yLim, xLim, title,
+            decimalSep, barWidth, errorStyle, forceZeroCentering, overlapBars,
+            color)
+        return fig
+    else:
+        return
+
+def plot_spectrogram(*sigObjs, winType:str='hann', winSize:int=1024,
+                     overlap:float=0.5, xLabel:str=None, yLabel:str=None,
+                     yLim:list=None, xLim:list=None, title:str=None,
+                     decimalSep:str=','):
+    """
+    Plots provided SignalObjs spectrogram.
+
+    Parameters (default), (type):
+    -----------------------------
+
+        * sigObjs (), (SignalObj):
+            non-keyworded input arguments with N SignalObjs.
+
+        * winType ('hann'), (str):
+            window type for the time slicing.
+
+        * winSize (1024), (int):
+            window size in samples
+
+        * overlap (0.5), (float):
+            window overlap in %
+
+        * xLabel ('Time [s]'), (str):
+            x axis label.
+
+        * yLabel ('Frequency [Hz]'), (str):
+            y axis label.
+
+        * yLim (), (list):
+            inferior and superior frequency limits.
+
+            >>> yLim = [20, 1000]
+
+        * xLim (), (list):
+            left and right time limits
+
+            >>> xLim = [1, 3]
+
+        * title (), (str):
+            plot title
+
+        * decimalSep (','), (str):
+            may be dot or comma.
+
+            >>> decimalSep = ',' # in Brazil
+
+    Return:
+    --------
+
+        List of matplotlib.figure.Figure objects for each item in curveData.
+    """
+    realSigObjs = \
+        _remove_non_(SignalObj, sigObjs, msgPrefix='plot_spectrogram:')
+    if len(realSigObjs) > 0:
+        figs = plot.spectrogram(realSigObjs, winType, winSize,
+                                overlap, xLabel, yLabel, xLim, yLim,
+                                title, decimalSep)
+        return figs
+    else:
+        return
+
+def plot_waterfall(*sigObjs, step=10, xLim:list=None,
+                   Pmin=20, Pmax=None, tmin=0, tmax=None, azim=-72, elev=14,
+                   cmap='jet', winPlot=False, waterfallPlot=True, fill=True,
+                   lines=False, alpha=1, figsize=(20, 8), winAlpha=0,
+                   removeGridLines=False, saveFig=False, bar=False, width=0.70,
+                   size=3, lcol=None, filtered=True):
+    """This function was gently sent by Rinaldi Polese Petrolli.
+
+    # TO DO
+
+    Keyword Arguments:
+        step {int} -- [description] (default: {10})
+        xLim {list} -- [description] (default: {None})
+        Pmin {int} -- [description] (default: {20})
+        Pmax {[type]} -- [description] (default: {None})
+        tmin {int} -- [description] (default: {0})
+        tmax {[type]} -- [description] (default: {None})
+        azim {int} -- [description] (default: {-72})
+        elev {int} -- [description] (default: {14})
+        cmap {str} -- [description] (default: {'jet'})
+        winPlot {bool} -- [description] (default: {False})
+        waterfallPlot {bool} -- [description] (default: {True})
+        fill {bool} -- [description] (default: {True})
+        lines {bool} -- [description] (default: {False})
+        alpha {int} -- [description] (default: {1})
+        figsize {tuple} -- [description] (default: {(20, 8)})
+        winAlpha {int} -- [description] (default: {0})
+        removeGridLines {bool} -- [description] (default: {False})
+        saveFig {bool} -- [description] (default: {False})
+        bar {bool} -- [description] (default: {False})
+        width {float} -- [description] (default: {0.70})
+        size {int} -- [description] (default: {3})
+        lcol {[type]} -- [description] (default: {None})
+        filtered {bool} -- [description] (default: {True})
+
+    Returns:
+        [type] -- [description]
+    """
+    realSigObjs = \
+        _remove_non_(SignalObj, sigObjs, msgPrefix='plot_waterfall:')
+    if len(realSigObjs) > 0:
+        figs = plot.waterfall(realSigObjs, step, xLim,
+                              Pmin, Pmax, tmin, tmax, azim, elev,
+                              cmap, winPlot, waterfallPlot, fill,
+                              lines, alpha, figsize, winAlpha,
+                              removeGridLines, saveFig, bar, width,
+                              size, lcol, filtered)
+        return figs
+    else:
+        return
+
+def _remove_non_(dataType, dataSet,
+                 msgPrefix:str='_remove_non_SignalObjs:'):
+    if isinstance(dataSet, (list, tuple)):
+        newDataSet = []
+        for idx, item in enumerate(dataSet):
+            if isinstance(item, dataType):
+                newDataSet.append(item)
+            elif isinstance(item, ImpulsiveResponse) and \
+                dataType.__name__ == 'SignalObj':
+                newDataSet.append(item.systemSignal)
+            else:
+                print("{}: skipping object {} as it isn't a {}."
+                      .format(msgPrefix, idx+1, dataType.__name__))
+        if isinstance(dataSet, tuple):
+            newDataSet = tuple(newDataSet)
+    return newDataSet
+
+def save(fileName: str = time.ctime(time.time()), *PyTTaObjs):
+    """
+    Main save function for .pytta and .hdf5 files.
+
+    The file format is choosed by the extension applied to the fileName. If no
+    extension is provided choose the default file format.
+
+    For more information on saving PyTTa objects in .hdf5 format see
+    pytta.functions.h5_save' documentation.
+
+    For more information on saving PyTTa objects in .pytta format see
+    pytta.functions.pytta_save' documentation. (DEPRECATED)
+    """
+    # default file format
+    defaultFormat = '.hdf5'
+    # Checking the choosed file format
+    if fileName.split('.')[-1] == 'hdf5':
+        h5_save(fileName, *PyTTaObjs)
+    elif fileName.split('.')[-1] == 'pytta': # DEPRECATED
+        warn(DeprecationWarning("'.pytta' format is DEPRECATED and being " +
+                                "replaced by '.hdf5'."))
+        pytta_save(fileName, *PyTTaObjs)
+    else:
+        print("File extension must be '.hdf5'.\n" +
+              "Applying the default extension.")
+        fileName += defaultFormat
+        save(fileName, *PyTTaObjs)
+
+
+def load(fileName: str):
+    """
+    Main save function for .pytta and .hdf5 files.
+    """
+    if fileName.split('.')[-1] == 'hdf5':
+        output = h5_load(fileName)
+    elif fileName.split('.')[-1] == 'pytta':
+        warn(DeprecationWarning("'.pytta' format is DEPRECATED and being " +
+                                "replaced by '.hdf5'."))
+        output = pytta_load(fileName)
+    else:
+        ValueError('pytta.load only works with *.hdf5 or *.pytta files.')
+    return output
+
+def pytta_save(fileName: str = time.ctime(time.time()), *PyTTaObjs):
+    """
+    Saves any number of PyTTaObj subclasses' objects to fileName.pytta file.
+
+    Just calls .save() method of each class and packs them all into a major
+    .pytta file along with a Meta.json file containing the fileName of each
+    saved object.
+    """
+    if fileName.split('.')[-1] == 'pytta':
+        fileName = fileName.replace('.pytta', '')
+    meta = {}
+    with zf.ZipFile(fileName + '.pytta', 'w') as zdir:
+        for idx, obj in enumerate(PyTTaObjs):
+            sobj = obj.pytta_save('obj' + str(idx))
+            meta['obj' + str(idx)] = sobj
+            zdir.write(sobj)
+            os.remove(sobj)
+        with open('Meta.json', 'w') as f:
+            json.dump(meta, f, indent=4)
+        zdir.write('Meta.json')
+        os.remove('Meta.json')
+    return fileName + '.pytta'
+
+
+def pytta_load(fileName: str):
+    """
+    Loads .pytta files and parses it's types to the correct objects.
+    """
+    if fileName.split('.')[-1] == 'pytta':
+        with zf.ZipFile(fileName, 'r') as zdir:
+            objects = zdir.namelist()
+            for obj in objects:
+                if obj.split('.')[-1] == 'json':
+                    meta = obj
+            zdir.extractall()
+            output = __parse_load(meta)
+    else:
+        raise ValueError("pytta_load function only works with *.pytta files")
+    return output
+
+
+def __parse_load(className):
+    name = className.split('.')[0]
+    jsonFile = open(className, 'r')
+    openJson = json.load(jsonFile)
+    if name == 'SignalObj':
+        openMat = sio.loadmat(openJson['timeSignalAddress'])
+        out = SignalObj(openMat['timeSignal'], domain=openJson['lengthDomain'],
+                        samplingRate=openJson['samplingRate'],
+                        freqMin=openJson['freqLims'][0],
+                        freqMax=openJson['freqLims'][1],
+                        comment=openJson['comment'])
+        out.channels = __parse_channels(openJson['channels'],
+                                        out.channels)
+        os.remove(openJson['timeSignalAddress'])
+
+    elif name == 'ImpulsiveResponse':
+        ir = pytta_load(openJson['SignalAddress']['ir'])
+        out = ImpulsiveResponse(ir=ir, **openJson['methodInfo'])
+        os.remove(openJson['SignalAddress']['ir'])
+
+    elif name == 'RecMeasure':
+        inch = list(np.arange(len(openJson['inChannels'])))
+        out = RecMeasure(device=openJson['device'], inChannels=inch,
+                         lengthDomain='samples',
+                         fftDegree=openJson['fftDegree'])
+        out.inChannels = __parse_channels(openJson['inChannels'],
+                                          out.inChannels)
+
+    elif name == 'PlayRecMeasure':
+        inch = list(1 + np.arange(len(openJson['inChannels'])))
+        excit = pytta_load(openJson['excitationAddress'])
+        out = PlayRecMeasure(excitation=excit,
+                             device=openJson['device'], inChannels=inch)
+        out.inChannels = __parse_channels(openJson['inChannels'],
+                                          out.inChannels)
+        os.remove(openJson['excitationAddress'])
+
+    elif name == 'FRFMeasure':
+        inch = list(1 + np.arange(len(openJson['inChannels'])))
+        excit = pytta_load(openJson['excitationAddress'])
+        out = FRFMeasure(excitation=excit, device=openJson['device'],
+                         inChannels=inch)
+        out.inChannels = __parse_channels(openJson['inChannels'],
+                                          out.inChannels)
+        os.remove(openJson['excitationAddress'])
+
+    elif name == 'Meta':
+        out = []
+        for val in openJson.values():
+            out.append(pytta_load(val))
+            os.remove(val)
+    os.remove(className)
+    jsonFile.close()
+    return out
+
+
+def __parse_channels(chDict, chList):
+    ch = 1
+    for key in chDict.keys():
+        chList[ch].num = key
+        chList[ch].unit = chDict[key]['unit']
+        chList[ch].name = chDict[key]['name']
+        chList[ch].CF = chDict[key]['calib'][0]
+        chList[ch].calibCheck\
+            = chDict[key]['calib'][1]
+        ch += 1
+    return chList
+
+
+def h5_save(fileName: str, *PyTTaObjs):
+    """
+    Open an hdf5 file, create groups for each PyTTa object, pass it to
+    the own object and it saves itself inside the group.
+
+    >>> pytta.h5_save(fileName, PyTTaObj_1, PyTTaObj_2, ..., PyTTaObj_n)
+
+    Dictionaries can also be passed as a PyTTa object. An hdf5 group will be
+    created for each dictionary and its PyTTa objects will be saved. To ensure
+    the diciontary name will be saved, create the key 'dictName' inside it with
+    its name in a string as the value. This function will take this key and use
+    as variable name for the dict.
+
+    Lists can also be passed as a PyTTa object. An hdf5 group will be created
+    for each list and its PyTTa objects will be saved. To ensure the list name
+    will be saved, append to the list a string containing its name. This
+    function will take the first string found and use it as variable name for
+    the list.
+    """
+    # Checking if filename has .hdf5 extension
+    if fileName.split('.')[-1] != 'hdf5':
+        fileName += '.hdf5'
+    with h5py.File(fileName, 'w') as f:
+        # Dict for counting equal names for correctly renaming
+        totalPObjCount = 0  # Counter for total groups
+        savedPObjCount = 0  # Counter for loaded objects
+        for idx, pObj in enumerate(PyTTaObjs):
+            packTotalPObjCount, packSavedPObjCount = \
+                __h5_pack(f, pObj, idx)
+            totalPObjCount, savedPObjCount = \
+                totalPObjCount + packTotalPObjCount, \
+                    savedPObjCount + packSavedPObjCount
+    # Final message
+    plural1 = 's' if savedPObjCount > 1 else ''
+    plural2 = 's' if totalPObjCount > 1 else ''
+    print('Saved inside the hdf5 file {} PyTTa object{}'
+          .format(savedPObjCount, plural1) +
+          ' of {} object{} provided.'.format(totalPObjCount, plural2))
+    return fileName
+
+
+def __h5_pack(rootH5Group, pObj, objDesc):
+    """
+    __h5_pack packs a PyTTa object or dict into its respective HDF5 group.
+    """
+    if isinstance(pObj, (SignalObj,
+                         ImpulsiveResponse,
+                         RecMeasure,
+                         PlayRecMeasure,
+                         FRFMeasure,
+                         Analysis)):
+        # Creation name
+        if isinstance(objDesc, str):
+            creationName = objDesc
+        else:
+            creationName = pObj.creation_name
+        # Check if creation_name was already used
+        creationName = __h5_pack_count_and_rename(creationName, rootH5Group)
+        # create obj's group
+        objH5Group = rootH5Group.create_group(creationName)
+        # save the obj inside its group
+        pObj.h5_save(objH5Group)
+        return (1, 1)
+
+    elif isinstance(pObj, dict):
+        # Creation name
+        if 'dictName' in pObj:
+            creationName = pObj.pop('dictName')
+        elif isinstance(objDesc, str):
+            creationName = objDesc
+        else:
+            creationName = 'noNameDict'
+        creationName = __h5_pack_count_and_rename(creationName, rootH5Group)
+        print("Saving the dict '{}'.".format(creationName))
+        # create obj's group
+        objH5Group = rootH5Group.create_group(creationName)
+        objH5Group.attrs['class'] = 'dict'
+        # Saving each key of the dict inside the hdf5 group
+        totalPObjCount = 0
+        savedPObjCount = 0
+        for key, pObjFromDict in pObj.items():
+            packTotalPObjCount, packSavedPObjCount = \
+                __h5_pack(objH5Group, pObjFromDict, key)
+            totalPObjCount, savedPObjCount = \
+                totalPObjCount + packTotalPObjCount, \
+                    savedPObjCount + packSavedPObjCount
+        return (totalPObjCount, savedPObjCount)
+
+    elif isinstance(pObj, list):
+        # Creation name
+        creationName = None
+        for idx, item in enumerate(pObj):
+            if isinstance(item, str):
+                creationName = item
+                pObj.pop(idx)
+                continue
+        if creationName is None:
+            if isinstance(objDesc, str):
+                creationName = objDesc
+            else:
+                creationName = 'noNameList'
+        creationName = __h5_pack_count_and_rename(creationName, rootH5Group)
+        print("Saving the list '{}'.".format(creationName))
+        # create obj's group
+        objH5Group = rootH5Group.create_group(creationName)
+        objH5Group.attrs['class'] = 'list'
+        # Saving each item of the list inside the hdf5 group
+        totalPObjCount = 0
+        savedPObjCount = 0
+        for idx, pObjFromList in enumerate(pObj):
+            packTotalPObjCount, packSavedPObjCount = \
+                __h5_pack(objH5Group, pObjFromList, str(idx))
+            totalPObjCount, savedPObjCount = \
+                totalPObjCount + packTotalPObjCount, \
+                    savedPObjCount + packSavedPObjCount
+        return totalPObjCount, savedPObjCount
+
+    else:
+        print("Only PyTTa objects and dicts/lists with PyTTa objects " +
+              "can be saved through this function. Skipping " +
+              "object '" + str(objDesc) + "'.")
+        return (1, 0)
+
+
+def __h5_pack_count_and_rename(creationName, h5Group):
+    # Check if creation_name was already used
+    objNameCount = 1
+    newCreationName = cp.copy(creationName)
+    while newCreationName in h5Group:
+        objNameCount += 1
+        newCreationName = \
+            creationName + '_' + str(objNameCount)
+    creationName = newCreationName
+    return creationName
+
+
+def h5_load(fileName: str):
+    """
+    Load an hdf5 file and recreate the PyTTa objects.
+    """
+    # Checking if the file is an hdf5 file
+    if fileName.split('.')[-1] != 'hdf5':
+        raise ValueError("h5_load function only works with *.hdf5 files")
+    f = h5py.File(fileName, 'r')
+    loadedObjects = {}
+    objCount = 0  # Counter for loaded objects
+    totCount = 0  # Counter for total groups
+    for PyTTaObjName, PyTTaObjH5Group in f.items():
+        totCount += 1
+        try:
+            loadedObjects[PyTTaObjName] = __h5_unpack(PyTTaObjH5Group)
+            objCount += 1
+        except NotImplementedError:
+            print('Skipping hdf5 group named {} as it '.format(PyTTaObjName) +
+                  'isnt an PyTTa object group.')
+    f.close()
+    # Final message
+    plural1 = 's' if objCount > 1 else ''
+    plural2 = 's' if totCount > 1 else ''
+    print('Imported {} PyTTa object-like group'.format(objCount) + plural1 +
+          ' of {} group'.format(totCount) + plural2 +
+          ' inside the hdf5 file.')
+    return loadedObjects
+
+
+def __h5_unpack(objH5Group):
+    """
+    Unpack an HDF5 group into its respective PyTTa object
+    """
+    if objH5Group.attrs['class'] == 'SignalObj':
+        # PyTTaObj attrs unpacking
+        samplingRate = objH5Group.attrs['samplingRate']
+        freqMin = _h5.none_parser(objH5Group.attrs['freqMin'])
+        freqMax = _h5.none_parser(objH5Group.attrs['freqMax'])
+        lengthDomain = objH5Group.attrs['lengthDomain']
+        # SignalObj attr unpacking
+        channels = eval(objH5Group.attrs['channels'])
+        # Added with an if for compatibilitie issues
+        if 'signalType' in objH5Group.attrs:
+            signalType = _h5.attr_parser(objH5Group.attrs['signalType'])
+        else:
+            signalType = 'power'
+        comment = objH5Group.attrs['comment']
+        # Creating and conforming SignalObj
+        SigObj = SignalObj(signalArray=np.array(objH5Group['timeSignal']),
+                           domain='time',
+                           signalType=signalType,
+                           samplingRate=samplingRate,
+                           freqMin=freqMin,
+                           freqMax=freqMax,
+                           comment=comment)
+        SigObj.channels = channels
+        SigObj.lengthDomain = lengthDomain
+        return SigObj
+
+    elif objH5Group.attrs['class'] == 'ImpulsiveResponse':
+        systemSignal = __h5_unpack(objH5Group['systemSignal'])
+        method = objH5Group.attrs['method']
+        winType = objH5Group.attrs['winType']
+        winSize = objH5Group.attrs['winSize']
+        overlap = objH5Group.attrs['overlap']
+        IR = ImpulsiveResponse(method=method,
+                               winType=winType,
+                               winSize=winSize,
+                               overlap=overlap,
+                               ir=systemSignal)
+        return IR
+
+    elif objH5Group.attrs['class'] == 'RecMeasure':
+        # PyTTaObj attrs unpacking
+        samplingRate = objH5Group.attrs['samplingRate']
+        freqMin = _h5.none_parser(objH5Group.attrs['freqMin'])
+        freqMax = _h5.none_parser(objH5Group.attrs['freqMax'])
+        comment = objH5Group.attrs['comment']
+        lengthDomain = objH5Group.attrs['lengthDomain']
+        fftDegree = objH5Group.attrs['fftDegree']
+        timeLength = objH5Group.attrs['timeLength']
+        # Measurement attrs unpacking
+        device = _h5.list_w_int_parser(objH5Group.attrs['device'])
+        inChannels = eval(objH5Group.attrs['inChannels'])
+        blocking = objH5Group.attrs['blocking']
+        # Recreating the object
+        rObj = measurement(kind='rec',
+                           device=device,
+                           inChannels=inChannels,
+                           blocking=blocking,
+                           samplingRate=samplingRate,
+                           freqMin=freqMin,
+                           freqMax=freqMax,
+                           comment=comment,
+                           lengthDomain=lengthDomain,
+                           fftDegree=fftDegree,
+                           timeLength=timeLength)
+        return rObj
+
+    elif objH5Group.attrs['class'] == 'PlayRecMeasure':
+        # PyTTaObj attrs unpacking
+        samplingRate = objH5Group.attrs['samplingRate']
+        freqMin = _h5.none_parser(objH5Group.attrs['freqMin'])
+        freqMax = _h5.none_parser(objH5Group.attrs['freqMax'])
+        comment = objH5Group.attrs['comment']
+        lengthDomain = objH5Group.attrs['lengthDomain']
+        fftDegree = objH5Group.attrs['fftDegree']
+        timeLength =objH5Group.attrs['timeLength']
+        # Measurement attrs unpacking
+        device = _h5.list_w_int_parser(objH5Group.attrs['device'])
+        inChannels = eval(objH5Group.attrs['inChannels'])
+        outChannels = eval(objH5Group.attrs['outChannels'])
+        blocking = objH5Group.attrs['blocking']
+        # PlayRecMeasure attrs unpacking
+        excitation = __h5_unpack(objH5Group['excitation'])
+        outputAmplification = objH5Group.attrs['outputAmplification']
+        # Recreating the object
+        prObj = measurement(kind='playrec',
+                            excitation=excitation,
+                            outputAmplification=outputAmplification,
+                            device=device,
+                            inChannels=inChannels,
+                            outChannels=outChannels,
+                            blocking=blocking,
+                            samplingRate=samplingRate,
+                            freqMin=freqMin,
+                            freqMax=freqMax,
+                            comment=comment)
+        return prObj
+
+    elif objH5Group.attrs['class'] == 'FRFMeasure':
+        # PyTTaObj attrs unpacking
+        samplingRate = objH5Group.attrs['samplingRate']
+        freqMin = _h5.none_parser(objH5Group.attrs['freqMin'])
+        freqMax = _h5.none_parser(objH5Group.attrs['freqMax'])
+        comment = objH5Group.attrs['comment']
+        lengthDomain = objH5Group.attrs['lengthDomain']
+        fftDegree = objH5Group.attrs['fftDegree']
+        timeLength = objH5Group.attrs['timeLength']
+        # Measurement attrs unpacking
+        device = _h5.list_w_int_parser(objH5Group.attrs['device'])
+        inChannels = eval(objH5Group.attrs['inChannels'])
+        outChannels = eval(objH5Group.attrs['outChannels'])
+        blocking = objH5Group.attrs['blocking']
+        # PlayRecMeasure attrs unpacking
+        excitation = __h5_unpack(objH5Group['excitation'])
+        outputAmplification = objH5Group.attrs['outputAmplification']
+        # FRFMeasure attrs unpacking
+        method = _h5.none_parser(objH5Group.attrs['method'])
+        winType = _h5.none_parser(objH5Group.attrs['winType'])
+        winSize = _h5.none_parser(objH5Group.attrs['winSize'])
+        overlap = _h5.none_parser(objH5Group.attrs['overlap'])
+        # Recreating the object
+        frfObj = measurement(kind='frf',
+                             method=method,
+                             winType=winType,
+                             winSize=winSize,
+                             overlap=overlap,
+                             excitation=excitation,
+                             outputAmplification=outputAmplification,
+                             device=device,
+                             inChannels=inChannels,
+                             outChannels=outChannels,
+                             blocking=blocking,
+                             samplingRate=samplingRate,
+                             freqMin=freqMin,
+                             freqMax=freqMax,
+                             comment=comment)
+        return frfObj
+
+    elif objH5Group.attrs['class'] == 'Analysis':
+        # Analysis attrs unpacking
+        anType = _h5.attr_parser(objH5Group.attrs['anType'])
+        nthOct = _h5.attr_parser(objH5Group.attrs['nthOct'])
+        minBand = _h5.attr_parser(objH5Group.attrs['minBand'])
+        maxBand = _h5.attr_parser(objH5Group.attrs['maxBand'])
+        comment = _h5.attr_parser(objH5Group.attrs['comment'])
+        title = _h5.attr_parser(objH5Group.attrs['title'])
+        dataLabel = _h5.attr_parser(objH5Group.attrs['dataLabel'])
+        errorLabel = _h5.attr_parser(objH5Group.attrs['errorLabel'])
+        xLabel = _h5.attr_parser(objH5Group.attrs['xLabel'])
+        yLabel = _h5.attr_parser(objH5Group.attrs['yLabel'])
+        # Analysis data unpacking
+        data = np.array(objH5Group['data'])
+        # If error in save moment was None no group was created for it
+        if 'error' in objH5Group:
+            error = np.array(objH5Group['error'])
+        else:
+            error = None
+        # Recreating the object
+        anObject = Analysis(anType=anType,
+                            nthOct=nthOct,
+                            minBand=minBand,
+                            maxBand=maxBand,
+                            data=data,
+                            dataLabel=dataLabel,
+                            error=error,
+                            errorLabel=errorLabel,
+                            comment=comment,
+                            xLabel=xLabel,
+                            yLabel=yLabel,
+                            title=title)
+        return anObject
+
+    elif objH5Group.attrs['class'] == 'dict':
+        dictObj = {}
+        for PyTTaObjName, PyTTaObjH5Group in objH5Group.items():
+            dictObj[PyTTaObjName] = __h5_unpack(PyTTaObjH5Group)
+        return dictObj
+
+    elif objH5Group.attrs['class']  == 'list':
+        dictObj = {}
+        for idx, PyTTaObjH5Group in objH5Group.items():
+            dictObj[int(idx)] = __h5_unpack(PyTTaObjH5Group)
+        idxs = [int(item) for item in list(dictObj.keys())]
+        maxIdx = max(idxs)
+        listObj = []
+        for idx in range(maxIdx+1):
+            listObj.append(dictObj[idx])
+        return listObj
+
+    else:
+        raise NotImplementedError