# -*- coding: utf-8 -*-
"""
Classes:
---------

@Autores:
- Matheus Lazarin Alberto, mtslazarin@gmail.com
- João Vitor Gutkoski Paes, joao.paes@eac.ufsm.br

This submodule is mainly the means to an end. PyTTa is made intended to be
user friendly, the manipulation of the classes are documented here, but their
instantiation should be used through the <generate> submodule:

    >>> pytta.generate.sweep()
    >>> pytta.generate.noise()
    >>> pytta.generate.measurement('playrec')
    >>> pytta.generate.measurement('rec', lengthDomain = 'time', timeLen = 5)

This way, the default settings will be loaded into any object instantiated.

User intended classes:

    >>> pytta.SignalObj()
    >>> pytta.RecMeasure()
    >>> pytta.PlayRecMeasure()
    >>> pytta.FRFMeasure()

For further information see the specific class, or method, documentation
"""

# Importing modules
import os
import json
import zipfile
import numpy as np
import matplotlib.pyplot as plt
import scipy.signal as ss
import scipy.io as sio
import sounddevice as sd
from pytta import default
from typing import Optional, List
import time


class PyTTaObj(object):
    """
    PyTTa object class to define some properties and methods to be used
    by any signal and processing classes. pyttaObj is a private class created
    just to shorten attributes declaration to each PyTTa class.

    Properties(self): (default), (dtype), meaning;

        * samplingRate (44100), (int):
            signal's sampling rate;

        * lengthDomain ('time'), (str):
            signal's length domain. May be 'time' or 'samples';

        * timeLength (seconds), (float):
            signal's time length in seconds for lengthDomain = 'time';

        * fftDegree (fftDegree), (float):
            2**fftDegree signal's number of samples for\
            lengthDomain = 'samples';

        * numSamples (samples), (int):
            signal's number of samples

        * freqMin (20), (int):
            minimum frequency bandwidth limit;

        * freqMax (20000), (int):
            maximum frequency bandwidth limit;

        * comment ('No comments.'), (str):
            some commentary about the signal or measurement object;
    """

    def __init__(self,
                 samplingRate=None,
                 freqMin=None,
                 freqMax=None,
                 comment="No comments.",
                 lengthDomain=None,
                 fftDegree=None,
                 timeLength=None,
                 numSamples=None):

        self._lengthDomain = lengthDomain
        self._samplingRate = samplingRate
        self._fftDegree = fftDegree
        self._timeLength = timeLength
        self._numSamples = numSamples
        if freqMin is None or freqMax is None:
            self._freqMin, self._freqMax = default.freqMin, default.freqMax
        else:
            self._freqMin, self._freqMax = freqMin, freqMax
        self._comment = comment
        return

# PyTTaObj Properties
    @property
    def samplingRate(self):
        return self._samplingRate

    @samplingRate.setter
    def samplingRate(self, newSamplingRate):
        self._samplingRate = newSamplingRate
        return

    @property
    def lengthDomain(self):
        return self._lengthDomain

    @lengthDomain.setter
    def lengthDomain(self, newDomain):
        self._lengthDomain = newDomain
        return

    @property
    def fftDegree(self):
        return self._fftDegree

    @fftDegree.setter
    def fftDegree(self, newFftDegree):
        self._fftDegree = newFftDegree
        return

    @property
    def timeLength(self):
        return self._timeLength

    @timeLength.setter
    def timeLength(self, newTimeLength):
        self._timeLength = newTimeLength
        return

    @property
    def numSamples(self):
        return self._numSamples

    @numSamples.setter
    def numSamples(self, newNumSamples):
        self._numSamples = newNumSamples
        return

    @property
    def freqMin(self):
        return self._freqMin

    @freqMin.setter
    def freqMin(self, newFreqMin):
        self._freqMin = round(newFreqMin, 2)
        return

    @property
    def freqMax(self):
        return self._freqMax

    @freqMax.setter
    def freqMax(self, newFreqMax):
        self._freqMax = round(newFreqMax, 2)
        return

    @property
    def comment(self):
        return self._comment

    @comment.setter
    def comment(self, newComment):
        self._comment = newComment
        return

# PyTTaObj Methods
    def __call__(self):
        for name, value in vars(self).items():
            if len(name) <= 8:
                print(name[1:] + '\t\t =', value)
            else:
                print(name[1:] + '\t =', value)
        return

    def _to_dict(self):
        out = {'samplingRate': self.samplingRate,
               'freqLims': [self.freqMin, self.freqMax],
               'fftDegree': self.fftDegree,
               'lengthDomain': self.lengthDomain,
               'comment': self.comment}
        return out

    def save_mat(self, filename=time.ctime(time.time())):
        myObj = vars(self)
        for key, value in myObj.items():
            if value is None:
                myObj[key] = 0
            if isinstance(myObj[key], dict) and len(value) == 0:
                myObj[key] = 0
        myObjno_ = {}
        for key, value in myObj.items():
            if key.find('_') >= 0:
                key = key.replace('_', '')
            myObjno_[key] = value
        sio.savemat(filename, myObjno_, format='5', oned_as='column')
        return


class ChannelObj(object):
    """
    Base class for signal meta information about the IO channel it's been
    acquired

    Parameters and Attributes:
    ----------------------------
        Every parameter becomes the homonim attribute.

        .. attribute:: name:
            String with name or ID;

        .. attribute:: unit:
            String with International System units for the data, e.g. 'Pa', \
            'V', 'FS';

        .. attribute:: CF:
            Calibration factor, numerically convert normalized float32 values \
            to :attr:`unit` values;

        .. attribute:: calibCheck:
            :type:`bool`, information about wether :attr:`CF` is applied \
            (True), or not (False -> default);

    Special methods:
    ------------------

        .. method:: __mul__:
            perform :attr:`unit` concatenation  # TODO unit conversion.

        .. method:: __truediv__:
            perform :attr:`unit` concatenation  # TODO unit conversion.

    """
    def __init__(self, num, name=None, unit='FS', CF=1, calibCheck=False):
        self.num = num
        if name is None:
            self.name = 'Ch. '+str(self.num)
        else:
            self.name = name
        self.unit = unit
        self.CF = CF
        self.calibCheck = calibCheck

    def __repr__(self):
        return (f'{self.__class__.__name__}('
                f'num={self.num!r}, '
                f'name={self.name!r}, '
                f'unit={self.unit!r}, '
                f'CF={self.CF!r}, '
                f'calibCheck={self.calibCheck!r})')

    def __mul__(self, other):
        if not isinstance(other, ChannelObj):
            raise TypeError('Can\'t "multiply" by other \
                            type than a ChannelObj')
        newCh = ChannelObj(self.num, name=self.name+'.'+other.name,
                           unit=self.unit+'.'+other.unit,
                           CF=self.CF*other.CF,
                           calibCheck=self.calibCheck if self.calibCheck
                           else other.calibCheck)
        return newCh

    def __truediv__(self, other):
        if not isinstance(other, ChannelObj):
            raise TypeError('Can\'t "divide" by other type than a ChannelObj')
        newCh = ChannelObj(self.num,
                           # name=self.name+'/'+other.name,
                           unit=self.unit+'/'+other.unit,
                           CF=self.CF/other.CF,
                           calibCheck=self.calibCheck if self.calibCheck
                           else other.calibCheck)
        return newCh

    def calib_volt(self, refSignalObj, refVrms, refFreq):
        Vrms = np.max(np.abs(refSignalObj.freqSignal[:, 0])) / (2**(1/2))
        print(Vrms)
        freqFound = np.round(
                refSignalObj.freqVector[np.where(
                        np.abs(refSignalObj.freqSignal)
                        == np.max(np.abs(refSignalObj.freqSignal)))[0]])
        if freqFound != refFreq:
            print('\x1b[0;30;43mATENTTION! Found calibration frequency ('
                  + '{:.2}'.format(freqFound)
                  + ' [Hz]) differs from refFreq ('
                  + '{:.2}'.format(refFreq) + ' [Hz])\x1b[0m')
        self.CF = refVrms/Vrms
        self.unit = 'V'
        return

    def calib_press(self, refSignalObj, refPrms, refFreq):
        Prms = np.max(np.abs(refSignalObj.freqSignal[:, 0])) / (2**(1/2))
        print(Prms)
        freqFound = np.round(refSignalObj.freqVector[np.where(
                np.abs(refSignalObj.freqSignal)
                == np.max(np.abs(refSignalObj.freqSignal)))[0]])
        if freqFound != refFreq:
            print('\x1b[0;30;43mATENTTION! Found calibration frequency ('
                  + '{:.2}'.format(freqFound)
                  + ' [Hz]) differs from refFreq ('
                  + '{:.2}'.format(refFreq) + ' [Hz])\x1b[0m')
        self.CF = refPrms/Prms
        self.unit = 'Pa'
        return

# ChannelObj properties
    @property
    def num(self):
        return self._num

    @num.setter
    def num(self, ber):
        if type(ber) is not int:
            try:
                ber = int(ber)
            except ValueError:
                raise TypeError("Channel number must be an integer.")
        elif ber < 1:
            raise ValueError("Channel number must be greater than 1.")
        self._num = ber
        return

    @property
    def name(self):
        return self._name

    @name.setter
    def name(self, newname):
        if isinstance(newname, str):
            self._name = newname
        else:
            raise TypeError('Channel name must be a string.')
        return

    @property
    def unit(self):
        return self._unit

    @unit.setter
    def unit(self, newunit):
        if isinstance(newunit, str):
            if newunit == 'V':
                self._unit = newunit
                self.dBName = 'dBu'
                self.dBRef = 0.775
            elif newunit == 'Pa':
                self._unit = newunit
                self.dBName = 'dB'
                self.dBRef = 2e-5
            elif newunit == 'W/m^2':
                self._unit = newunit
                self.dBName = 'dB'
                self.dBRef = 1e-12
            elif newunit == 'FS':
                self._unit = 'FS'
                self.dBName = 'dBFs'
                self.dBRef = 1
            else:
                self._unit = newunit
                self.dBName = 'dB'
                self.dBRef = 1
        else:
            raise TypeError('Channel unit must be a string.')

    @property
    def CF(self):
        return self._CF

    @CF.setter
    def CF(self, newCF):
        if isinstance(newCF, float) or isinstance(newCF, int):
            self._CF = newCF
        else:
            raise TypeError('Channel correction factor must be a number.')
        return

    @property
    def calibCheck(self):
        return self._calibCheck

    @calibCheck.setter
    def calibCheck(self, newcalibCheck):
        if isinstance(newcalibCheck, bool):
            self._calibCheck = newcalibCheck
        else:
            raise TypeError('Channel calibration check must be True or False.')
        return


class ChannelsList(object):
    """
    .. class:: ChannelsList(self, chN=0):

        Class to wrap a list of ChannelObj and handle multi-channel SignalObj \
        operations.

        :param int chN: Number of initialized ChannelObj inside the list;

        .. attribute:: _channels: List holding each ChannelObj;

        # TODO rest of it

    Attributes:
    ------------

        .. attribute:: _channels:
            :type:`list` holding each :class:`ChannelObj`
    """
    def __init__(self, chList=None):
        self._channels = []
        if chList is not None:
            if type(chList) is list:
                for memb in chList:
                    if type(memb) is ChannelObj:
                        self._channels.append(memb)
                    else:
                        self._channels.append(ChannelObj(memb))
            elif type(chList) is int:
                self._channels.append(ChannelObj(chList))
            elif type(chList) is ChannelObj:
                self._channels.append(chList)
            else:
                raise TypeError('List initializer must be either positive int,\
                                ChannelObj, a list of positive int or\
                                ChannelObj.')
        else:
            self._channels.append(ChannelObj(1))
        return

    def __repr__(self):
        return (f'{self.__class__.__name__}('
                f'{self._channels!r})')

    def __len__(self):
        return len(self._channels)

    def __getitem__(self, key):
        try:
            return self._channels[key]
        except IndexError:
            raise IndexError("Out of range.")

    def __setitem__(self, key, item):
        try:
            self._channels[key] = item
            return
        except IndexError:
            raise IndexError("Out of range.")

    def __mul__(self, otherList):
        if not isinstance(otherList, ChannelsList):
            raise TypeError('Can\'t "multiply" by other \
                            type than a ChannelsList')
        if len(self) > 1:
            if len(otherList) > 1:
                if len(self) != len(otherList):
                    raise ValueError("Both ChannelsList-like objects must \
                                     have the same number of channels.")
                newChList = ChannelsList([self[index]*otherList[index]
                                          for index in range(len(self))])
            else:
                newChList = ChannelsList([self.channels[index] *
                                          otherList.channels[0]
                                          for index in range(len(self))])
        else:
            if len(otherList) > 1:
                newChList = ChannelsList([self[0]*otherList[index]
                                          for index in range(len(otherList))])
            else:
                newChList = ChannelsList([self[0]*otherList[0]])
        return newChList

    def __truediv__(self, otherList):
        if not isinstance(otherList, ChannelsList):
            raise TypeError('Can\'t "divide" by other \
                            type than a ChannelsList')
        if len(self) > 1:
            if len(otherList) > 1:
                if len(self) != len(otherList):
                    raise ValueError("Both ChannelsList-like objects must \
                                     have the same number of channels.")
                newChList = ChannelsList([self[index]/otherList[index]
                                          for index in range(len(self))])
            else:
                newChList = ChannelsList([self.channels[index] /
                                          otherList.channels[0]
                                          for index in range(len(self))])
        else:
            if len(otherList) > 1:
                newChList = ChannelsList([self[0]/otherList[index]
                                          for index in range(len(otherList))])
            else:
                newChList = ChannelsList([self[0]/otherList[0]])
        return newChList

    def mapping(self):
        out = []
        for obj in self._channels:
            out.append(obj.num)
        return out

    def CFlist(self):
        out = []
        for obj in self._channels:
            out.append(obj.CF)
        return out

    def _to_dict(self):
        out = {}
        for ch in self._channels:
            out[ch.num] = {'calib': [ch.CF, ch.calibCheck],
                           'unit': ch.unit,
                           'name': ch.name}
        return out

    def append(self, newCh):
        if isinstance(newCh, ChannelObj):
            self._channels.append(newCh)
        pass

    def pop(self, Ch):
        if Ch not in range(len(self)):
            raise IndexError('Inexistent Channel index')
        self._channels.pop(Ch)

    def conform_to(self, rule):
        if isinstance(rule, SignalObj):
            dCh = rule.num_channels() - len(self)
            if dCh > 0:
                for i in range(dCh):
                    newIndex = i+rule.num_channels()
                    self.append(ChannelObj(num=(newIndex+1)))
            if dCh < 0:
                for i in range(0, -dCh):
                    self._channels.pop(-1)
        if isinstance(rule, list):
            self._channels = []
            for index in rule:
                self.append(ChannelObj(num=index+1, name='Channel ' +
                                       str(index)))
        pass

    def rename_channels(self):
        for chIndex in range(len(self)):
            newname = 'Ch. ' + str(chIndex+1)
            self._channels[chIndex].name = newname
        return


class SignalObj(PyTTaObj):
    """
    Signal object class.

    Creation parameters:
    ------------

        * signalArray (ndarray | list), (NumPy array):
            signal at specified domain

        * domain ('time'), (str):
            domain of the input array;

        * samplingRate (44100), (int):
            signal's sampling rate;

        * freqMin (20), (int):
            minimum frequency bandwidth limit;

        * freqMax (20000), (int):
            maximum frequency bandwidth limit;

        * comment ('No comments.'), (str):
            some commentary about the signal or measurement object;


    Attributes:
    ------------

        * timeSignal (ndarray), (NumPy array):
            signal at time domain;

        * timeVector (ndarray), (NumPy array):
            time reference vector for timeSignal;

        * freqSignal (ndarray), (NumPy array):
            signal at frequency domain;

        * freqVector (ndarray), (NumPy array):
            frequency reference vector for freqSignal;

        * unit (None), (str):
            signal's unit. May be 'V' or 'Pa';

        * channelName (dict), (dict/str):
            channels name dict;

        * lengthDomain ('time'), (str):
            input array's domain. May be 'time' or 'samples';

        * timeLength (seconds), (float):
            signal's duration;

        * fftDegree (fftDegree), (float):
            2**fftDegree signal's number of samples;

        * numSamples (samples), (int):
            signal's number of samples


    Methods:
    ---------

        * num_channels():
            return the number of channels in the instace;

        * max_level():
            return the channel's max levels;

        * play():
            reproduce the timeSignal with default output device;

        * plot_time():
            generates the signal's historic graphic;

        * plot_freq():
            generates the signal's spectre graphic;

        * calib_voltage(refSignalObj,refVrms,refFreq):
            voltage calibration from an input SignalObj;

        * calib_pressure(refSignalObj,refPrms,refFreq):
            pressure calibration from an input SignalObj;

        * save_mat(filename):
            save a SignalObj to a .mat file;
    """

    def __init__(self,
                 signalArray=np.array([0], ndmin=2).T,
                 domain='time',
                 *args,
                 **kwargs):
        # Converting signalArray from list to np.array
        if isinstance(signalArray, list):
            signalArray = np.array(signalArray)
        # Checking input array dimensions
        if self.size_check(signalArray) > 2:
            message = "No 'pyttaObj' is able handle to arrays with more \
                        than 2 dimensions, '[:,:]', YET!."
            raise AttributeError(message)
        elif self.size_check(signalArray) == 1:
            signalArray = np.array(signalArray, ndmin=2).T

        super().__init__(*args, **kwargs)

        self.channels = ChannelsList()
        self.lengthDomain = domain
        if self.lengthDomain == 'freq':
            self.freqSignal = signalArray  # [-] signal in frequency domain
        elif self.lengthDomain == 'time':
            self.timeSignal = signalArray  # [-] signal in time domain
        else:
            self.timeSignal = signalArray
            self.lengthDomain = 'time'
            print('Taking the input as a time domain signal')

        self.channels.conform_to(self)

# SignalObj Properties
    @property
    def timeVector(self):
        return self._timeVector

    @property
    def freqVector(self):
        return self._freqVector

    @property
    def timeSignal(self):
        return self._timeSignal

    @timeSignal.setter
    def timeSignal(self, newSignal):
        if isinstance(newSignal, np.ndarray):
            if self.size_check(newSignal) == 1:
                newSignal = np.array(newSignal, ndmin=2).T
            self._timeSignal = np.array(newSignal)
            self._freqSignal = np.fft.rfft(self._timeSignal, axis=0, norm=None)
            self._freqSignal = 1/len(self._freqSignal)*self._freqSignal
            # number of samples
            self._numSamples = len(self._timeSignal)
            # size parameter
            self._fftDegree = np.log2(self._numSamples)
            # duration in [s]
            self._timeLength = self.numSamples/self.samplingRate
            # [s] time vector (x axis)
            self._timeVector = np.linspace(0, self.timeLength -
                                           (1/self.samplingRate),
                                           self.numSamples)
            # [Hz] frequency vector (x axis)
            self._freqVector = np.linspace(0, (self.numSamples - 1) *
                                           self.samplingRate /
                                           (2*self.numSamples),
                                           (self.numSamples/2)+1
                                           if self.numSamples % 2 == 0
                                           else (self.numSamples+1)/2)
            self.channels.conform_to(self)
        else:
            raise TypeError('Input array must be a numpy ndarray')
        return

    @property
    def freqSignal(self):
        return self._freqSignal

    @freqSignal.setter
    def freqSignal(self, newSignal):
        if isinstance(newSignal, np.ndarray):
            if self.size_check(newSignal) == 1:
                newSignal = np.array(newSignal, ndmin=2).T
            self._freqSignal = np.array(newSignal)
            self._timeSignal = np.fft.irfft(self._freqSignal,
                                            axis=0, norm=None)
            self._numSamples = len(self.timeSignal)  # [-] number of samples
            self._fftDegree = np.log2(self.numSamples)  # [-] size parameter
            self._timeLength = self.numSamples/self.samplingRate
            self._timeVector = np.arange(0, self.timeLength,
                                         1/self.samplingRate)
            self._freqVector = np.linspace(0, (self.numSamples-1) *
                                           self.samplingRate /
                                           (2*self.numSamples),
                                           (self.numSamples/2) + 1
                                           if self.numSamples % 2 == 0
                                           else (self.numSamples+1)/2)
            self.channels.conform_to(self)
        else:
            raise TypeError('Input array must be a numpy ndarray')
        return

# SignalObj Methods
    def mean(self):
        return SignalObj(signalArray=np.mean(self.timeSignal, 1),
                         lengthDomain='time', samplingRate=self.samplingRate)

    def num_channels(self):
        try:
            numChannels = self.timeSignal.shape[1]
        except IndexError:
            numChannels = 1
        return numChannels

    def max_level(self):
        maxlvl = []
        for chIndex in range(self.num_channels()):
            maxAmplitude = np.max(np.abs(self.timeSignal[:, chIndex]))
            maxlvl.append(20*np.log10(maxAmplitude /
                                      self.channels[chIndex].dBRef))
        return maxlvl

    def size_check(self, inputArray=[]):
        if inputArray == []:
            inputArray = self.timeSignal[:]
        return np.size(inputArray.shape)

    def play(self, outChannel=None, latency='low', **kwargs):
        """
        Play method
        """
        if outChannel is None:
            if self.num_channels() <= 1:
                outChannel = default.outChannel
            elif self.num_channels() > 1:
                outChannel = np.arange(1, self.num_channels()+1)
        sd.play(self.timeSignal, self.samplingRate,
                mapping=outChannel, **kwargs)
        return

    def plot_time(self):
        """
        Time domain plotting method
        """
        # DB
        plt.figure(figsize=(10, 5))
        if self.num_channels() > 1:
            for chIndex in range(self.num_channels()):
                label = self.channels[chIndex].name +\
                        ' [' + self.channels[chIndex].unit + ']'
                plt.plot(self.timeVector,
                         self.timeSignal[:, chIndex], label=label)
        else:
            chIndex = 0
            label = self.channels[chIndex].name +\
                ' [' + self.channels[chIndex].unit + ']'
            plt.plot(self.timeVector,
                     self.timeSignal[:, chIndex], label=label)
        plt.legend(loc='best')
        plt.grid(color='gray', linestyle='-.', linewidth=0.4)
        plt.axis((self.timeVector[0] - 10/self.samplingRate,
                  self.timeVector[-1] + 10/self.samplingRate,
                  1.05 * np.min(self.timeSignal),
                  1.05 * np.max(self.timeSignal)))
        plt.xlabel(r'$Time$ [s]')
        plt.ylabel(r'$Amplitude$')
        return

    def plot_freq(self, smooth=False):
        """
        Frequency domain dB plotting method
        """
        plt.figure(figsize=(10, 5))
        if self.num_channels() > 1:
            for chIndex in range(0, self.num_channels()):
                if smooth:
                    Signal = ss.savgol_filter(np.squeeze(np.abs(
                             self.freqSignal[:, chIndex]) / (2**(1/2))),
                             31, 3)
                else:
                    Signal = self.freqSignal[:, chIndex] / (2**(1/2))
                dBSignal = 20 * np.log10(np.abs(Signal)
                                         / self.channels[chIndex].dBRef)
                label = self.channels[chIndex].name \
                    + ' [' + self.channels[chIndex].dBName + ' ref.: ' \
                    + str(self.channels[chIndex].dBRef) + ' ' \
                    + self.channels[chIndex].unit + ']'
                plt.semilogx(self.freqVector, dBSignal, label=label)
        else:
            chIndex = 0
            if smooth:
                Signal = ss.savgol_filter(np.squeeze(np.abs(
                         self.freqSignal[:, chIndex]) / (2**(1/2))),
                         31, 3)
            else:
                Signal = self.freqSignal[:, chIndex] / (2**(1/2))
            dBSignal = 20 * np.log10(np.abs(Signal)
                                     / self.channels[chIndex].dBRef)
            label = self.channels[chIndex].name + ' ['\
                + self.channels[chIndex].dBName + ' ref.: '\
                + str(self.channels[chIndex].dBRef) + ' '\
                + self.channels[chIndex].unit + ']'
            plt.semilogx(self.freqVector, dBSignal, label=label)
        plt.grid(color='gray', linestyle='-.', linewidth=0.4)
        plt.legend(loc='best')
        if np.max(dBSignal) > 0:
            ylim = [1.05*np.min(dBSignal), 1.12*np.max(dBSignal)]
        else:
            ylim = [np.min(dBSignal) - 2, np.max(dBSignal) + 2]
        plt.axis((self.freqMin, self.freqMax, ylim[0], ylim[1]))
        plt.xlabel(r'$Frequency$ [Hz]')
        plt.ylabel(r'$Magnitude$ in dB')
        return

    def plot_spectrogram(self, window='hann', winSize=1024, overlap=0.5):
        _spectrogram, _specTime, _specFreq\
            = self._calc_spectrogram(self.timeSignal[:, 0], overlap,
                                     window, winSize)
        plt.pcolormesh(_specTime.T, _specFreq.T, _spectrogram,
                       cmap=plt.jet(), vmin=-120)
        plt.xlabel(r'$Time$ [s]')
        plt.ylabel(r'$Frequency$ [Hz]')
        plt.colorbar()
        return

    def calib_voltage(self, chIndex, refSignalObj, refVrms=1, refFreq=1000):
        """
        calibVoltage method: use informed SignalObj with a calibration voltage
        signal, and the reference RMS voltage to calculate the Correction
        Factor.

            >>> SignalObj.calibVoltage(chIndex,refSignalObj,refVrms,refFreq)

        Parameters:
        ------------

            * chIndex (), (int):
                channel index for calibration. Starts in 0;

            * refSignalObj (), (SignalObj):
                SignalObj with the calibration recorded signal;

            * refVrms (1.00), (float):
                the reference voltage provided by the voltage calibrator;

            * refFreq (1000), (int):
                the reference sine frequency provided by the voltage
                calibrator;
        """
        if chIndex in range(self.num_channels()):
            self.channels[chIndex].calib_volt(refSignalObj, refVrms, refFreq)
#            Vrms = np.max(np.abs(refSignalObj.freqSignal[:, 0])) / (2**(1/2))
#            print(Vrms)
#            freqFound = np.round(
#                    refSignalObj.freqVector[np.where(
#                            np.abs(refSignalObj.freqSignal)
#                            == np.max(np.abs(refSignalObj.freqSignal)))[0]])
#            if freqFound != refFreq:
#                print('\x1b[0;30;43mATENTTION! Found calibration frequency ('
#                      + '{:.2}'.format(freqFound)
#                      + ' [Hz]) differs from refFreq ('
#                      + '{:.2}'.format(refFreq) + ' [Hz])\x1b[0m')
#            self.channels[chIndex].CF = refVrms/Vrms
#            self.channels[chIndex].unit = 'V'
            self.timeSignal[:, chIndex] = self.timeSignal[:, chIndex]\
                * self.channels[chIndex].CF
            self.channels[chIndex].calibCheck = True
        else:
            raise IndexError('chIndex greater than channels number')
        return

    def calib_pressure(self, chIndex, refSignalObj,
                       refPrms=1.00, refFreq=1000):
        """
        calibPressure method: use informed SignalObj, with a calibration
        acoustic pressure signal, and the reference RMS acoustic pressure to
        calculate the Correction Factor.

            >>> SignalObj.calibPressure(chIndex,refSignalObj,refPrms,refFreq)

        Parameters:
        -------------

            * chIndex (), (int):
                channel index for calibration. Starts in 0;

            * refSignalObj (), (SignalObj):
                SignalObj with the calibration recorded signal;

            * refPrms (1.00), (float):
                the reference pressure provided by the acoustic calibrator;

            * refFreq (1000), (int):
                the reference sine frequency provided by the acoustic
                calibrator;
        """

        if chIndex in range(self.num_channels()):
            self.channels[chIndex].calib_press(refSignalObj, refPrms, refFreq)
#            Prms = np.max(np.abs(refSignalObj.freqSignal[:, 0])) / (2**(1/2))
#            print(Prms)
#            freqFound = np.round(refSignalObj.freqVector[np.where(
#                    np.abs(refSignalObj.freqSignal)
#                    == np.max(np.abs(refSignalObj.freqSignal)))[0]])
#            if freqFound != refFreq:
#                print('\x1b[0;30;43mATENTTION! Found calibration frequency ('
#                      + '{:.2}'.format(freqFound)
#                      + ' [Hz]) differs from refFreq ('
#                      + '{:.2}'.format(refFreq) + ' [Hz])\x1b[0m')
#            self.channels[chIndex].CF = refPrms/Prms
#            self.channels[chIndex].unit = 'Pa'
            self.timeSignal[:, chIndex] = self.timeSignal[:, chIndex]\
                * self.channels[chIndex].CF
            self.channels[chIndex].calibCheck = True
        else:
            raise IndexError('chIndex greater than channels number')
        return

    def save(self, dirname=time.ctime(time.time())):
        mySigObj = self._to_dict()
        with zipfile.ZipFile(dirname + '.pytta', 'w') as zdir:
            filename = 'timeSignal.mat'
            with open(filename, 'wb+'):
                sio.savemat(filename, mySigObj['timeSignalAddress'],
                            do_compression=True,
                            format='5', oned_as='column')
            zdir.write(filename, compress_type=zipfile.ZIP_DEFLATED)
            os.remove(filename)
            mySigObj['timeSignalAddress'] = filename
            filename = 'SignalObj.json'
            with open(filename, 'w') as f:
                json.dump(mySigObj, f, indent=4)
            zdir.write(filename, compress_type=zipfile.ZIP_DEFLATED)
            os.remove(filename)
        return dirname + '.pytta'

    def _to_dict(self):
        out = super()._to_dict()
        out['channels'] = self.channels._to_dict()
        out['timeSignalAddress'] = {'timeSignal': self.timeSignal[:]}
        return out

    def __truediv__(self, other):
        """
        Frequency domain division method
        """
        if type(other) != type(self):
            raise TypeError("A SignalObj can only operate with other alike.")
        if other.samplingRate != self.samplingRate:
            raise TypeError("Both SignalObj must have the same sampling rate.")
        result = SignalObj(np.zeros(self.timeSignal.shape),
                           samplingRate=self.samplingRate)
        result.channels = self.channels
        if self.num_channels() > 1:
            if other.num_channels() > 1:
                if other.num_channels() != self.num_channels():
                    raise ValueError("Both signal-like objects must have the \
                                     same number of channels.")
                result_freqSignal = np.zeros(self.freqSignal.shape,
                                             dtype=np.complex_)
                for channel in range(other.num_channels()):
                    result.freqSignal[:, channel] = \
                        self.freqSignal[:, channel] \
                        / other.freqSignal[:, channel]
                result.freqSignal = result_freqSignal
            else:
                result_freqSignal = np.zeros(self.freqSignal.shape,
                                             dtype=np.complex_)
                for channel in range(self.num_channels()):
                    result_freqSignal[:, channel] = \
                        self.freqSignal[:, channel] \
                        / other.freqSignal[:, 0]
                result.freqSignal = result_freqSignal
        else:
            result.freqSignal = self.freqSignal / other.freqSignal
        result.channels = self.channels / other.channels
        return result

    def __add__(self, other):
        """
        Time domain addition method
        """
        if type(other) != type(self):
            raise TypeError("A SignalObj can only operate with other alike.")
        if other.samplingRate != self.samplingRate:
            raise TypeError("Both SignalObj must have the same sampling rate.")
        result = SignalObj(samplingRate=self.samplingRate)
        result.domain = 'time'
        if self.size_check() > 1:
            if other.size_check() > 1:
                if other.size_check() != self.size_check():
                    raise ValueError("Both signal-like objects must have\
                                     the same number of channels.")
                for channel in range(other.num_channels()):
                    result.timeSignal = self._timeSignal[:, channel]\
                        + other._timeSignal[:, channel]
            else:
                for channel in range(other.num_channels()):
                    result.timeSignal = self._timeSignal[:, channel]\
                        + other._timeSignal
        else:
            result.timeSignal = self._timeSignal + other._timeSignal
        return result

    def __sub__(self, other):
        """
        Time domain subtraction method
        """
        if type(other) != type(self):
            raise TypeError("A SignalObj can only operate with other alike.")
        if other.samplingRate != self.samplingRate:
            raise TypeError("Both SignalObj must have the same sampling rate.")
        result = SignalObj(samplingRate=self.samplingRate)
        result.domain = 'time'
        if self.size_check() > 1:
            if other.size_check() > 1:
                if other.size_check() != self.size_check():
                    raise ValueError("Both signal-like objects must have\
                                     the same number of channels.")
                for channel in range(other.num_channels()):
                    result.timeSignal = self._timeSignal[:, channel]\
                        - other._timeSignal[:, channel]
            else:
                for channel in range(other.num_channels()):
                    result.timeSignal = self._timeSignal[:, channel]\
                        - other._timeSignal
        else:
            result.timeSignal = self._timeSignal - other._timeSignal
        return result

    def __repr__(self):
        return (f'{self.__class__.__name__}('
                f'SignalArray=ndarray, domain={self.lengthDomain!r}, '
                f'samplingRate={self.samplingRate!r}, '
                f'freqMin={self.freqMin!r}, '
                f'freqMax={self.freqMax!r}, '
                f'comment={self.comment!r})')

    def _calc_spectrogram(self, timeData=None, overlap=0.5,
                          winType='hann', winSize=1024):
        if timeData is None:
            timeData = self.timeSignal
            if self.num_channels() > 1:
                timeData = timeData[:, 0]
        window = eval('ss.windows.' + winType)(winSize)
        nextIdx = int(winSize*overlap)
        rng = int(timeData.shape[0]/winSize/overlap - 1)
        _spectrogram = np.zeros((winSize//2 + 1, rng))
        _specFreq = np.linspace(0, self.samplingRate//2, winSize//2 + 1)
        _specTime = np.linspace(0, self.timeVector[-1], rng)
        for N in range(rng):
            try:
                strIdx = N*nextIdx
                endIdx = winSize + N*nextIdx
                sliceAudio = window*timeData[strIdx:endIdx]
                sliceFFT = np.fft.rfft(sliceAudio, axis=0)
                sliceMag = np.absolute(sliceFFT) * (2/sliceFFT.size)
                _spectrogram[:, N] = 20*np.log10(sliceMag)
            except IndexError:
                sliceAudio = timeData[-winSize:]
                sliceFFT = np.fft.rfft(sliceAudio, axis=0)
                sliceMag = np.absolute(sliceFFT) * (2/sliceFFT.size)
                _spectrogram[:, N] = 20*np.log10(sliceMag)
        return _spectrogram, _specTime, _specFreq


# ImpulsiveResponse class
class ImpulsiveResponse(PyTTaObj):
    """
        This class is a container of SignalObj, intended to provide a system's
        impulsive response along with the excitation signal and the recorded
        signal used to compute the response.

        The access to this class is (TODO) provided by the function:

            >>> pytta.get_IR( excitation (SignalOjb), recording (SignalOjb),
                              coordinates (dict), method (str),
                              winType (str | tuple), winSize (int),
                              overlap (float))

        And as an output of the FRFMeasure.run() method:

            >>> myMeas = pytta.generate.measurement('frf')
            >>> myIR = myMeas.run()
            >>> type(myIR)
            classes.ImpulsiveResponse

        The parameter passed down to the function are the same that initialize
        the class, and are explained as follows:

        Creation parameters:
        ---------------------

            * excitation (SignalObj):
                The signal-like object used as excitation signal on the
                measurement-like object;

            * recording (SignalObj):
                the recorded signal-like object, obtained directly from the
                audio interface used on the measurement-like object;

            * coordinates (dict):
                A dict that contains the following keys:

                    * points (list):
                        A list handled by the get_channels_points(ch) and
                        set_channels_points(ch, pt) object methods. Must be
                        organized as [ [x1, y1, z1], [x2, y2, z2], ...] with
                        x, y and z standing for the distance from the
                        reference point;

                    * reference (str):
                        A short description of a place that is considered the
                        system origin, e.g. 'south-east-floor corner';

                    * unit (str):
                        The unit in which the points values are taken,
                        e.g. 'm';

            * method (str):
                The way that the impulsive response should be computed, accepts
                "linear", "H1", "H2" and "Ht" as values:

                    * "linear":
                        Computes using the spectral division of the signals;

                    * "H1":
                        Uses power spectral density Ser divided by See, with
                        "e" standing for "excitation" and "r" for "recording;

                    * "H2":
                        uses power spectral density Srr divided by Sre, with
                        "e" standing for "excitation" and "r" for "recording;

                    * "Ht":
                        uses the formula: TODO;

            * winType (str | tuple) (optional):
                The name of the window used by the scipy.signal.csd function
                to compute the power spectral density, (only for method="H1",
                method="H2" and method="Ht"). The possible values are:

                    >>> boxcar, triang, blackman, hamming, hann, bartlett,
                        flattop, parzen, bohman, blackmanharris, nuttall,
                        barthann, kaiser (needs beta), gaussian (needs standard
                        deviation), general_gaussian (needs power, width),
                        slepian (needs width), dpss (needs normalized half-
                        bandwidth), chebwin (needs attenuation), exponential
                        (needs decay scale), tukey (needs taper fraction).

                If the window requires no parameters, then window can be
                a string.

                If the window requires parameters, then window must be a tuple
                with the first argument the string name of the window, and the
                next arguments the needed parameters.

                    source:
                        https://docs.scipy.org/doc/scipy/reference/generated\
                        /scipy.signal.csd.html

            * winSize (int) (optional):
                The size of the window used by the scipy.signal.csd function
                to compute the power spectral density, (only for method="H1",
                method="H2" and method="Ht");

            * overlap (float) (optional):
                the overlap ratio of the window used by the scipy.signal.csd
                function to compute the power spectral density, (only for
                method ="H1", method="H2" and method="Ht").


        The class's attribute are described next:

        Attributes:
        ------------

            * excitation | inputSignal:
                Both names are valid, returns the excitation signal given as
                parameter at the object instantiation;

            * recording | outputSignal:
                Both names are valid, returns the recording signal given as
                parameter at the object instantiation;

            * irSignal | IR | tfSignal | TF | systemSignal:
                All names are valid, returns the computed impulsive response
                signal-like object;

            * coordinates:
                Returns the coordinates parameter passed at the object instan-
                tiation. It's "points" values may be updated;

            * methodInfo:
                Returns a dict with the "method", "winType", "winSize" and
                "overlap" parameters.
    """

    def __init__(self, excitationSignal, recordedSignal,
                 coordinates={'points': [],
                              'reference': 'south-west-floor corner',
                              'unit': 'm'},
                 method='linear', winType=None, winSize=None, overlap=None,
                 *args, **kwargs):
        super().__init__(*args, **kwargs)
        self._excitation = excitationSignal
        self._recording = recordedSignal
        self._coordinates = coordinates
        self._methodInfo = {'method': method, 'winType': winType,
                            'winSize': winSize, 'overlap': overlap}
        self._systemSignal = self._calculate_tf_ir(excitationSignal,
                                                   recordedSignal,
                                                   method=method,
                                                   winType=winType,
                                                   winSize=winSize,
                                                   overlap=overlap)
        self._coord_points_per_channel()
        return

    def _to_dict(self):
        out = {'methodInfo': self.methodInfo,
               'coordinates': self.coordinates}
        return out

    def save(self, dirname=time.ctime(time.time())):
        with zipfile.ZipFile(dirname + '.pytta', 'w') as zdir:
            excit = self.excitation.save('excitation')
            zdir.write(excit)
            os.remove(excit)
            rec = self.recording.save('recording')
            zdir.write(rec)
            os.remove(rec)
            out = self._to_dict()
            out['SignalAddress'] = {'excitation': excit,
<<<<<<< HEAD
                                   'recording': rec}
=======
                                    'recording': rec}
>>>>>>> c55df837
            with open('ImpulsiveResponse.json', 'w') as f:
                json.dump(out, f, indent=4)
            zdir.write('ImpulsiveResponse.json')
            os.remove('ImpulsiveResponse.json')
        return dirname + '.pytta'

# Properties
    @property
    def excitation(self):
        return self._excitation

    @property
    def inputSignal(self):
        return self._excitation

    @property
    def recording(self):
        return self._recording

    @property
    def outputSignal(self):
        return self._recording

    @property
    def irSignal(self):
        return self._systemSignal

    @property
    def tfSignal(self):
        return self._systemSignal

    @property
    def IR(self):
        return self._systemSignal

    @property
    def TF(self):
        return self._systemSignal

    @property
    def systemSignal(self):
        return self._systemSignal

    @property
    def coordinates(self):
        return self._coordinates

    @property
    def methodInfo(self):
        return self._methodInfo

# Public methods
    def set_channels_points(self, channels, points):
        if isinstance(channels, list):
            if len(channels) != len(points):
                raise IndexError("Each value on channels list must have a\
                                 corresponding [x, y, z] on points list.")
            else:
                for idx in range(len(channels)):
                    self.coordinates['points'][idx] = points[idx]
        elif isinstance(channels, int):
            try:
                self.coordinates['points'][channels-1] = points
            except IndexError:
                print('The channel value goes beyond the number of channels,\
                      the point was appended to the points list.')
                self.coordinates['points'].append(points)
        else:
            raise TypeError("channels parameter must be either an int or\
                            list of int")
        return

    def get_channels_points(self, channels):
        if isinstance(channels, list):
            outlist = []
            for idx in channels:
                outlist.append(self.coordinates['points'][idx-1])
            return outlist
        elif isinstance(channels, int):
            try:
                return self.coordinates['points'][channels-1]
            except IndexError:
                print('Index out of bounds, returning last channel\'s point')
                return self.coordinates['points'][-1]
        else:
            raise TypeError("channels parameter must be either an int or\
                            list of int")
            return

# Private methods
    def _calculate_tf_ir(self, inputSignal, outputSignal, method='linear',
                         winType=None, winSize=None, overlap=None):
        if type(inputSignal) is not type(outputSignal):
            raise TypeError("Only signal-like objects can become an\
                            Impulsive Response.")
        elif inputSignal.samplingRate != outputSignal.samplingRate:
            raise ValueError("Both signal-like objects must have the same\
                             sampling rate.")
        if method == 'linear':
            result = outputSignal / inputSignal

        elif method == 'H1':
            if winType is None:
                winType = 'hann'
            if winSize is None:
                winSize = inputSignal.samplingRate//2
            if overlap is None:
                overlap = 0.5
            result = SignalObj(np.zeros((winSize//2 + 1,
                                         outputSignal.freqSignal.shape[1])),
                               domain='freq',
                               samplingRate=inputSignal.samplingRate)
            if outputSignal.num_channels() > 1:
                if inputSignal.num_channels() > 1:
                    if inputSignal.num_channels()\
                            != outputSignal.num_channels():
                        raise ValueError("Both signal-like objects must have\
                                         the same number of channels.")
                    for channel in range(outputSignal.num_channels()):
                        XY, XX = self._calc_csd_tf(
                                inputSignal.timeSignal[:, channel],
                                outputSignal.timeSignal[:, channel],
                                inputSignal.samplingRate,
                                winType, winSize, winSize*overlap)
                        result.freqSignal[:, channel] = XY/XX
                else:
                    for channel in range(outputSignal.num_channels()):
                        XY, XX = self._calc_csd_tf(
                                inputSignal.timeSignal,
                                outputSignal.timeSignal[:, channel],
                                inputSignal.samplingRate,
                                winType, winSize, winSize*overlap)
                        result.freqSignal[:, channel] = XY/XX
            else:
                XY, XX = self._calc_csd_tf(
                        inputSignal.timeSignal,
                        outputSignal.timeSignal,
                        inputSignal.samplingRate,
                        winType, winSize, winSize*overlap)
                result.freqSignal = XY/XX

        elif method == 'H2':
            if winType is None:
                winType = 'hann'
            if winSize is None:
                winSize = inputSignal.samplingRate//2
            if overlap is None:
                overlap = 0.5
            result = SignalObj(samplingRate=inputSignal.samplingRate)
            result.domain = 'freq'
            if outputSignal.num_channels() > 1:
                if inputSignal.num_channels() > 1:
                    if inputSignal.num_channels()\
                            != outputSignal.num_channels():
                        raise ValueError("Both signal-like objects must have\
                                         the same number of channels.")
                    for channel in range(outputSignal.num_channels()):
                        YX, YY = self._calc_csd_tf(
                                outputSignal.timeSignal[:, channel],
                                inputSignal.timeSignal[:, channel],
                                inputSignal.samplingRate,
                                winType, winSize, winSize*overlap)
                        result.freqSignal[:, channel] = YY/YX
                else:
                    YX, YY = self._calc_csd_tf(
                            outputSignal.timeSignal[:, channel],
                            inputSignal.timeSignal,
                            inputSignal.samplingRate,
                            winType, winSize, winSize*overlap)
                    result.freqSignal[:, channel] = YY/YX
            else:
                YX, YY = self._calc_csd_tf(
                        outputSignal.timeSignal,
                        inputSignal.timeSignal,
                        inputSignal.samplingRate,
                        winType, winSize, winSize*overlap)
                result.freqSignal = YY/YX

        elif method == 'Ht':
            if winType is None:
                winType = 'hann'
            if winSize is None:
                winSize = inputSignal.samplingRate//2
            if overlap is None:
                overlap = 0.5
            result = SignalObj(samplingRate=inputSignal.samplingRate)
            result.domain = 'freq'
            if outputSignal.num_channels() > 1:
                if inputSignal.num_channels() > 1:
                    if inputSignal.num_channels()\
                            != outputSignal.num_channels():
                        raise ValueError("Both signal-like objects must have\
                                         the same number of channels.")
                    for channel in range(outputSignal.num_channels()):
                        XY, XX = self._calc_csd_tf(
                                inputSignal.timeSignal[:, channel],
                                outputSignal.timeSignal[:, channel],
                                inputSignal.samplingRate,
                                winType, winSize, winSize*overlap)
                        YX, YY = self._calc_csd_tf(
                                outputSignal.timeSignal[:, channel],
                                inputSignal.timeSignal[:, channel],
                                inputSignal.samplingRate,
                                winType, winSize, winSize*overlap)
                        result.freqSignal[:, channel] \
                            = (YY - XX + np.sqrt(
                                    (XX-YY)**2 + 4*np.abs(XY)**2)) / 2*YX

                else:
                    XY, XX = self._calc_csd_tf(
                            inputSignal.timeSignal,
                            outputSignal.timeSignal[:, channel],
                            inputSignal.samplingRate,
                            winType, winSize, winSize*overlap)
                    YX, YY = self._calc_csd_tf(
                            outputSignal.timeSignal[:, channel],
                            inputSignal.timeSignal,
                            inputSignal.samplingRate,
                            winType, winSize, winSize*overlap)
                    result.freqSignal[:, channel]\
                        = (YY - XX + np.sqrt(
                                (XX-YY)**2 + 4*np.abs(XY)**2)) / 2*YX
            else:
                XY, XX = self._calc_csd_tf(
                        inputSignal.timeSignal,
                        outputSignal.timeSignal,
                        inputSignal.samplingRate,
                        winType, winSize, winSize*overlap)
                YX, YY = self._calc_csd_tf(
                        outputSignal.timeSignal,
                        inputSignal.timeSignal,
                        inputSignal.samplingRate,
                        winType, winSize, winSize*overlap)
                result.freqSignal = (YY - XX
                                     + np.sqrt((XX-YY)**2
                                               + 4*np.abs(XY)**2)) / 2*YX

        result.channels = outputSignal.channels / inputSignal.channels
        return result    # end of function get_transferfunction()

    def _calc_csd_tf(self, sig1, sig2, samplingRate, windowName,
                     numberOfSamples, overlapSamples):
        f, S11 = ss.csd(sig1, sig1, samplingRate, window=windowName,
                        nperseg=numberOfSamples, noverlap=overlapSamples,
                        axis=0)
        f, S12 = ss.csd(sig1, sig2, samplingRate, window=windowName,
                        nperseg=numberOfSamples, noverlap=overlapSamples,
                        axis=0)
        return S12, S11

    def _coord_points_per_channel(self):
        if len(self.coordinates['points']) == 0:
            for idx in range(self.IR.num_channels()):
                self.coordinates['points'].append([0., 0., 0.])
        elif len(self.coordinates['points']) != self.IR.num_channels():
            while len(self.coordinates['points']) != self.IR.num_channels():
                if len(self.coordinates['points']) < self.IR.num_channels():
                    self.coordinates['points'].append([0., 0., 0.])
                elif len(self.coordinates['points']) < self.IR.num_channels():
                    self.coordinates['points'].pop(-1)
        elif len(self.coordinates['points']) == self.IR.num_channels():
            pass
        return


# Measurement class
class Measurement(PyTTaObj):
    """
    Measurement object class created to define some properties and methods to
    be used by the playback, recording and processing classes. It is a private
    class

    Properties(self): (default), (dtype), meaning;

        * device (system default), (list/int):
            list of input and output devices;

        * inChannel ([1]), (ChannelsList | list[int]):
            list of device's input channel used for recording;

        * outChannel ([1]), (ChannelsList | list[int]):
            list of device's output channel used for playing/reproducing\
            a signalObj;

    Properties inherited (default), (dtype): meaning;

        * samplingRate (44100), (int):
            signal's sampling rate;

        * lengthDomain ('time'), (str):
            signal's length domain. May be 'time' or 'samples';

        * timeLength (seconds), (float):
            signal's time length in seconds for lengthDomain = 'time';

        * fftDegree (fftDegree), (float):
            2**fftDegree signal's number of samples for\
            lengthDomain = 'samples';

        * numSamples (samples), (int):
            signal's number of samples

        * freqMin (20), (int):
            minimum frequency bandwidth limit;

        * freqMax (20000), (int):
            maximum frequency bandwidth limit;

        * comment ('No comments.'), (str):
            some commentary about the signal or measurement object;
    """

    def __init__(self,
                 device=None,
                 inChannel=None,
                 outChannel=None,
                 channelName=None,
                 blocking=True,
                 *args,
                 **kwargs):
        super().__init__(*args, **kwargs)
        # device number. For device list use sounddevice.query_devices()
        self.device = device
        self.inChannel = ChannelsList(inChannel)
        self.outChannel = ChannelsList(outChannel)
        self.blocking = blocking
        return

    def _to_dict(self):
        out = {'device': self.device,
               'inChannel': self.inChannel._to_dict(),
               'outChannel': self.outChannel._to_dict()}
        return out

# Measurement Properties
    @property
    def device(self):
        return self._device

    @device.setter
    def device(self, newDevice):
        self._device = newDevice
        return


# RecMeasure class
class RecMeasure(Measurement):
    """
    Recording object

    Properties:
    ------------

        * lengthDomain ('time'), (str):
            signal's length domain. May be 'time' or 'samples';

        * timeLength (seconds), (float):
            signal's time length in seconds for lengthDomain = 'time';

        * fftDegree (fftDegree), (float):
            2**fftDegree signal's number of samples for\
            lengthDomain = 'samples';

        * device (system default), (list/int):
            list of input and output devices;

        * inChannel ([1]), (list/int):
            list of device's input channel used for recording;

        * samplingRate (44100), (int):
            signal's sampling rate;

        * numSamples (samples), (int):
            signal's number of samples

        * freqMin (20), (float):
            minimum frequency bandwidth limit;

        * freqMax (20000), (float):
            maximum frequency bandwidth limit;

        * comment ('No comments.'), (str):
            some commentary about the signal or measurement object;

    Methods:
    ---------

        * run():
            starts recording using the inch and device information, during
            timeLen seconds;
    """

    def __init__(self,
                 lengthDomain=None,
                 fftDegree=None,
                 timeLength=None,
                 *args, **kwargs):
        super().__init__(*args, **kwargs)
        self.lengthDomain = lengthDomain
        if self.lengthDomain == 'samples':
            self._fftDegree = fftDegree
        elif self.lengthDomain == 'time':
            self._timeLength = timeLength
        else:
            self._timeLength = None
            self._fftDegree = None
        self._outChannel = None
        return

    def _to_dict(self):
        sup = super()._to_dict()
        sup['fftDegree'] = self.fftDegree
        return sup

    def save(self, dirname=time.ctime(time.time())):
        dic = self._to_dict()
        name = dirname + '.pytta'
        with zipfile.ZipFile(name, 'w') as zdir:
            with open('RecMeasure.json', 'w') as f:
                json.dump(dic, f, indent=4)
            zdir.write('RecMeasure.json')
        return name

# Rec Properties
    @property
    def timeLength(self):
        return self._timeLength

    @timeLength.setter
    def timeLength(self, newLength):
        self._timeLength = np.round(newLength, 2)
        self._numSamples = self.timeLength * self.samplingRate
        self._fftDegree = np.round(np.log2(self.numSamples), 2)
        return

    @property
    def fftDegree(self):
        return self._fftDegree

    @fftDegree.setter
    def fftDegree(self, newDegree):
        self._fftDegree = np.round(newDegree, 2)
        self._numSamples = 2**self.fftDegree
        self._timeLength = np.round(self.numSamples / self.samplingRate, 2)
        return

# Rec Methods
    def run(self):
        """
        Run method: starts recording during Tmax seconds
        Outputs a signalObj with the recording content
        """
        # Record
        recording = sd.rec(self.numSamples,
                           self.samplingRate,
                           mapping=self.inChannel.mapping(),
                           blocking=self.blocking,
                           device=self.device,
                           latency='low',
                           dtype='float32')
        recording = np.squeeze(recording)
        recording = SignalObj(signalArray=recording,
                              domain='time',
                              samplingRate=self.samplingRate)
        recording.channels = self.inChannel
        recording.timeStamp = time.ctime(time.time())
        recording.freqMin, recording.freqMax\
            = (self.freqMin, self.freqMax)
        recording.comment = 'SignalObj from a Rec measurement'
        _print_max_level(recording, kind='input')
        return recording


# PlayRecMeasure class
class PlayRecMeasure(Measurement):
    """
    Playback and Record object

    Properties:
    ------------

        * excitation (SignalObj), (SignalObj):
            signal information used to reproduce (playback);

        * device (system default), (list/int):
            list of input and output devices;

        * inChannel ([1]), (list/int):
            list of device's input channel used for recording;

        * outChannel ([1]), (list/int):
            list of device's output channel used for playing or reproducing
            a signalObj;

        * samplingRate (44100), (int):
            signal's sampling rate;

        * lengthDomain ('time'), (str):
            signal's length domain. May be 'time' or 'samples';

        * timeLength (seconds), (float):
            signal's time length in seconds for lengthDomain = 'time';

        * fftDegree (fftDegree), (float):
            2**fftDegree signal's number of samples for\
            lengthDomain = 'samples';

        * numSamples (samples), (int):
            signal's number of samples

        * freqMin (20), (int):
            minimum frequency bandwidth limit;

        * freqMax (20000), (int):
            maximum frequency bandwidth limit;

        * comment ('No comments.'), (str):
            some commentary about the signal or measurement object;

    Methods: meaning;
        * run():
            starts playing the excitation signal and recording during the
            excitation timeLen duration;
    """

    def __init__(self, excitation=None, *args, **kwargs):
        super().__init__(*args, **kwargs)
        if excitation is None:
            self._excitation = None
        else:
            self.excitation = excitation
            self.outChannel = excitation.channels
        return

# PlayRec Methods
    def run(self):
        """
        Starts reproducing the excitation signal and recording at the same time
        Outputs a signalObj with the recording content
        """
        timeStamp = time.ctime(time.time())
        recording = sd.playrec(self.excitation.timeSignal,
                               samplerate=self.samplingRate,
                               input_mapping=self.inChannel.mapping(),
                               output_mapping=self.outChannel.mapping(),
                               device=self.device,
                               blocking=self.blocking,
                               latency='low',
                               dtype='float32')
        recording = np.squeeze(recording)
        recording = SignalObj(signalArray=recording,
                              domain='time',
                              samplingRate=self.samplingRate)
        recording.channels = self.inChannel
        recording.timeStamp = timeStamp
        recording.freqMin, recording.freqMax\
            = (self.freqMin, self.freqMax)
        recording.comment = 'SignalObj from a PlayRec measurement'
        _print_max_level(self.excitation, kind='output')
        _print_max_level(recording, kind='input')
        return recording

    def _to_dict(self):
        sup = super()._to_dict()
        sup['excitationAddress'] = self.excitation._to_dict()
        return sup

    def save(self, dirname=time.ctime(time.time())):
        dic = self._to_dict()
        name = dirname + '.pytta'
        with zipfile.ZipFile(name, 'w') as zdir:
            excit = self.excitation.save('excitation')
            dic['excitationAddress'] = excit
            zdir.write(excit)
            os.remove(excit)
            with open('PlayRecMeasure.json', 'w') as f:
                json.dump(dic, f, indent=4)
            zdir.write('PlayRecMeasure.json')
            os.remove('PlayRecMeasure.json')
        return name

# PlayRec Properties
    @property
    def excitation(self):
        return self._excitation

    @excitation.setter
    def excitation(self, newSignalObj):
        self._excitation = newSignalObj
        return

    @property
    def samplingRate(self):
        return self.excitation._samplingRate

    @property
    def fftDegree(self):
        return self.excitation._fftDegree

    @property
    def timeLength(self):
        return self.excitation._timeLength

    @property
    def numSamples(self):
        return self.excitation._numSamples

    @property
    def freqMin(self):
        return self.excitation._freqMin

    @property
    def freqMax(self):
        return self.excitation._freqMax


# FRFMeasure class
class FRFMeasure(PlayRecMeasure):
    """
    Transferfunction object

    Properties:
    ------------

        * excitation (SignalObj), (SignalObj):
            signal information used to reproduce (playback);

        * device (system default), (list | int):
            list of input and output devices;

        * inChannel ([1]), (list | int):
            list of device's input channel used for recording;

        * outChannel ([1]), (list | int):
            list of device's output channel used for playing or reproducing
            a signalObj;

        * samplingRate (44100), (int):
            signal's sampling rate;

        * lengthDomain ('time'), (str):
            signal's length domain. May be 'time' or 'samples';

        * timeLength (seconds), (float):
            signal's time length in seconds for lengthDomain = 'time';

        * fftDegree (fftDegree), (float):
            2**fftDegree signal's number of samples for\
            lengthDomain = 'samples';

        * numSamples (samples), (int):
            signal's number of samples

        * freqMin (20), (int):
            minimum frequency bandwidth limit;

        * freqMax (20000), (int):
            maximum frequency bandwidth limit;

        * comment ('No comments.'), (str):
            some commentary about the signal or measurement object;

    Methods:
    ---------

        * run():
            starts playing the excitation signal and recording during the
            excitation timeLen duration;
    """

    def __init__(self,
                 coordinates={'points': [],
                              'reference': 'south-west-floor corner',
                              'unit': 'm'},
                 method='linear', winType=None, winSize=None,
                 overlap=None, *args, **kwargs):
        super().__init__(*args, **kwargs)
        self.coordinates = coordinates
        self.method = method
        self.winType = winType
        self.winSize = winSize
        self.overlap = overlap
        return

    def save(self, dirname=time.ctime(time.time())):
        dic = self._to_dict()
        name = dirname + '.pytta'
        with zipfile.ZipFile(name, 'w') as zdir:
            excit = self.excitation.save('excitation')
            dic['excitationAddress'] = excit
            zdir.write(excit)
            os.remove(excit)
            with open('FRFMeasure.json', 'w') as f:
                json.dump(dic, f, indent=4)
            zdir.write('FRFMeasure.json')
            os.remove('FRFMeasure.json')
        return name

    def run(self):
        """
        Starts reproducing the excitation signal and recording at the same time
        Outputs the transferfunction ImpulsiveResponse
        """
        recording = super().run()
        transferfunction = ImpulsiveResponse(self.excitation,
                                             recording,
                                             self.coordinates,
                                             self.method,
                                             self.winType,
                                             self.winSize,
                                             self.overlap)
        transferfunction.timeStamp = recording.timeStamp
        return transferfunction


# Streaming class
class Streaming(PyTTaObj):
    """
    Wrapper class for SoundDevice stream-like classes. This is intended for
    applications where both measurement and analysis signal must be handled
    at runtime and/or continuously.

    Parameters:
    ------------

        * device:
            Integer or list of integers, the ID number of the desired device to
            reproduce and/or record audio data, as querried by list_devices()
            function.

        * integration:
            The integration period for SPL monitoring, given in seconds.

        * inChannels:
            List of ChannelObj for measurement channels setup

        * outChannels:
            List of ChannelObj for reproduction channels setup. This parameter
            is ignored if `excitation` is provided

        * duration:
            The amount of time that the stream will be active at each start()
            call. This parameter is ignored if `excitation` is provided.

        * excitation:
            A SignalObj used to provide outData, outChannels and samplingRate
            values.

    Attributes:
    ------------

        All parameters are also attributes, along with the ones explained here.

        * inData:
            Recorded audio data (only if `inChannels` provided).

        * outData:
            Audio data used for reproduction (only if `outChannels` provided).

        * active:
            Wrapper for stream.active attribute

        * stopped:
            Wrapper for stream.stopped attribute

        * closed:
            Wrapper for stream.closed attribute

        * stream:
            The actual SoundDevice stream-like object. More information about
            it at http://python-sounddevice.readthedocs.io/

        * durationInSamples:
            Number of recorded samples (only if `duration` provided)

        At least one channels list must be provided for the object
        initialization, either inChannels or outChannels.

    Methods:
    ---------

        * start():
            Wrapper call of stream.start() method

        * stop():
            Wrapper call of stream.stop() method

        * close():
            Wrapper call of stream.close() method

        * get_inData_as_signal():
            Returns the recorded data stored at `inData` as a SignalObj

    Class method:
    ---------------

        * __timeout(obj):
            Class caller for stopping the stream from within callback function

    Callback functions:
    --------------------

        The user can pass his/her own callback function, as long as it have the
        same structure as the ones provided by the Streaming class itself,
        with respect to the number of parameters and its application.

        * __Icallback(Idata, frames, time, status):
            Callback function used for input-only streams:

                * Idata:
                    Numpy array with input audio with `frames` length.

                * frames:
                    Number of frames read at each callback call. Same as
                    `blocksize`.

                * time:
                    Object-like with three timestamps:
                        The first sample read;
                        The last sample read;
                        The callback call.

                * status:
                    PortAudio status flag used to identify if samples were lost
                    due to last callback processing or delayed syscalls

        * __Ocallback(Odata, frames, time, status):
            Callback function used for output-only streams:

                * Odata:
                    An uninitialized Numpy array to be filled with `frames`
                    samples at each call to the callback. This parameter must
                    be full at the callback `return`, if user do not provide
                    enough samples it is filled with zeros. The values must be
                    passed to the parameter in a statement like this:

                        >>> Odata[:] = outputData[:]

                    If no subscription is made on the Odata parameter, the
                    reproduction fails.
            Other parameters are the same as the :method:`__Icallback`

        * __IOcallback(Idata, Odata, frames, time, status):
            Callback function used for input-output streams.
            It\'s parameters are the same as the previous methods.
    """

    def __init__(self,
                 device: List[int] = None,
                 integration: float = None,
                 samplingRate: int = None,
                 inChannels: Optional[List[ChannelObj]] = None,
                 outChannels: Optional[List[ChannelObj]] = None,
                 duration: Optional[float] = None,
                 excitationData: Optional[np.ndarray] = None,
                 callback: Optional[callable] = None,
                 *args, **kwargs):
        super().__init__(*args, **kwargs)
        self._set_channels(inChannels, outChannels, excitationData)
        if duration is not None:
            self._durationInSamples = int(duration*samplingRate)
        else:
            self._durationInSamples = None
        self._inChannels = inChannels
        self._outChannels = outChannels
        self._samplingRate = samplingRate
        self._integration = integration
        self._blockSize = int(self.integration * self.samplingRate)
        self._duration = duration
        self._device = device
        self.__kount = 0
        self.callback = callback
        self._call_for_stream(self.callback)
        return

    def _set_channels(self, inputs, outputs, data):
        if inputs is not None:
            self._inData = np.zeros((1, len(inputs)))
        else:
            self._inData = None
        if outputs is not None:
            try:
                self._outData = data[:]
            except TypeError:
                raise TypeError("If outChannels is provided, an \
                                excitationData must be entered as well.")
        else:
            self._outData = None
        return

    def _call_for_stream(self, IOcallback=None):
        if self.outChannels is not None and self.inChannels is not None:
            if IOcallback is None:
                IOcallback = self.__IOcallback
            self._stream = sd.Stream(self.samplingRate,
                                     self.blockSize,
                                     self.device,
                                     [len(self.inChannels),
                                      len(self.outChannels)],
                                     dtype='float32',
                                     latency='low',
                                     callback=IOcallback)
        elif self.outChannels is not None and self.inChannels is None:
            if IOcallback is None:
                IOcallback = self.__Ocallback
            self._stream = sd.OutputStream(self.samplingRate,
                                           self.blockSize,
                                           self.device,
                                           len(self.outChannels),
                                           dtype='float32',
                                           latency='low',
                                           callback=IOcallback)
        elif self.outChannels is None and self.inChannels is not None:
            if IOcallback is None:
                IOcallback = self.__Icallback
            self._stream = sd.InputStream(self.samplingRate,
                                          self.blockSize,
                                          self.device,
                                          len(self.inChannels),
                                          dtype='float32',
                                          latency='low',
                                          callback=IOcallback)
        else:
            raise ValueError("At least one channel list, either inChannels\
                             or outChannels must be supplied.")
        return

    def __Icallback(self, Idata, frames, time, status):
        self.inData = np.append(self.inData[:]*self.inChannels.CFlist(),
                                Idata, axis=0)
        if self.durationInSamples is None:
            pass
        elif self.inData.shape[0] >= self.durationInSamples:
            self.__timeout()
        return

    def __Ocallback(self, Odata, frames, time, status):
        try:
            Odata[:, :] = self.outData[self.kn:self.kn+frames, :]
            self.kn = self.kn + frames
        except ValueError:
            olen = len(self.outData[self.kn:])
            Odata[:olen, :] = self.outData[self.kn:, :]
            Odata.fill(0)
            self.__timeout()
        return

    def __IOcallback(self, Idata, Odata, frames, time, status):
        self.inData = np.append(self.inData[:]*self.inChannels.CFlist(),
                                Idata, axis=0)
        try:
            Odata[:, :] = self.outData[self.kn:self.kn+frames, :]
            self.kn = self.kn + frames
        except ValueError:
            olen = len(self.outData[self.kn:self.kn+frames])
            Odata[:olen, :] = self.outData[self.kn:, :]
            Odata.fill(0)
            self.__timeout()
        return

    def __timeout(self):
        self.stop()
        self._call_for_stream(self.callback)
        self.kn = 0
        if self.inData is not None:
            self.inData = self.inData[1:, :]
        return

    def getSignal(self):
        signal = SignalObj(self.inData, 'time', self.samplingRate)
        return signal

    def reset(self):
        self.set_channels(self.inChannels, self.outChannels, self.outData)
        return

    def start(self):
        self.stream.start()
        return

    def stop(self):
        self.stream.stop()
        return

    def close(self):
        self.stream.close()
        return

    def calib_pressure(self, chIndex, refSignalObj,
                       refPrms=1.00, refFreq=1000):
        """
        .. method:: calibPressure(chIndex, refSignalObj, refPrms, refFreq):
            use informed SignalObj, with a calibration acoustic pressure
            signal, and the reference RMS acoustic pressure to calculate the
            Correction Factor and apply to every incoming audio on specified
            channel.

            >>> Streaming.calibPressure(chIndex,refSignalObj,refPrms,refFreq)

        Parameters:
        -------------

            * chIndex (), (int):
                channel index for calibration. Starts in 0;

            * refSignalObj (), (SignalObj):
                SignalObj with the calibration recorded signal;

            * refPrms (1.00), (float):
                the reference pressure provided by the acoustic calibrator;

            * refFreq (1000), (int):
                the reference sine frequency provided by the acoustic
                calibrator;
        """

        if chIndex in range(len(self.inChannels)):
            self.inChannels[chIndex].calib_press(
                    refSignalObj, refPrms, refFreq)
            self.inChannels[chIndex].calibCheck = True
        else:
            raise IndexError('chIndex greater than channels number')
        return

    @property
    def stream(self):
        return self._stream

    @property
    def active(self):
        return self.stream.active

    @property
    def stopped(self):
        return self.stream.stopped

    @property
    def closed(self):
        return self.stream.closed

    @property
    def device(self):
        return self._device

    @property
    def inChannels(self):
        return self._inChannels

    @property
    def inData(self):
        return self._inData

    @inData.setter
    def inData(self, data):
        self._inData = data
        return

    @property
    def outChannels(self):
        return self._outChannels

    @property
    def outData(self):
        return self._outData

    @property
    def integration(self):
        return self._integration

    @property
    def blockSize(self):
        return self._blockSize

    @property
    def duration(self):
        return self._durationInSamples/self.samplingRate

    @property
    def durationInSamples(self):
        return self._durationInSamples

    @property
    def kn(self):
        return self.__kount

    @kn.setter
    def kn(self, nk):
        self.__kount = nk
        return


# Sub functions
def _print_max_level(sigObj, kind):
    if kind == 'output':
        for chIndex in range(sigObj.num_channels()):
            print('max output level (excitation) on channel ['
                  + str(chIndex+1) + ']: '
                  + '{:.2f}'.format(sigObj.max_level()[chIndex])
                  + ' ' + sigObj.channels[chIndex].dBName + ' - ref.: '
                  + str(sigObj.channels[chIndex].dBRef)
                  + ' [' + sigObj.channels[chIndex].unit + ']')
            if sigObj.max_level()[chIndex] >= 0:
                print('\x1b[0;30;43mATENTTION! CLIPPING OCCURRED\x1b[0m')
    if kind == 'input':
        for chIndex in range(sigObj.num_channels()):
            print('max input level (recording) on channel ['
                  + str(chIndex+1) + ']: '
                  + '{:.2f}'.format(sigObj.max_level()[chIndex])
                  + ' ' + sigObj.channels[chIndex].dBName
                  + ' - ref.: ' + str(sigObj.channels[chIndex].dBRef)
                  + ' [' + sigObj.channels[chIndex].unit + ']')
            if sigObj.max_level()[chIndex] >= 0:
                print('\x1b[0;30;43mATENTTION! CLIPPING OCCURRED\x1b[0m')
        return


def _to_dict(thing):
    # From SignalObj to dict
    if isinstance(thing, SignalObj):
        mySigObj = vars(thing)
        dictime = {}
        for key, value in mySigObj.items():
            # Recursive stuff for values
            dictime[key] = _to_dict(value)
        # Recursive stuff for resultant dict
        return _to_dict(dictime)

    # From ChannelObj to dict
    elif isinstance(thing, ChannelObj):
        myChObj = vars(thing)
        dictime = {}
        for key, value in myChObj.items():
            dictime[key] = _to_dict(value)
        # Recursive stuff for resultant dict
        return _to_dict(dictime)

    # From a bad dict to a good dict
    elif isinstance(thing, dict):
        dictime = {}
        for key, value in thing.items():
            # Removing spaces from dict keys
            if key.find(' ') >= 0:
                key = key.replace(' ', '')
            # Removing underscores from dict keys
            if key.find('_') >= 0:
                key = key.replace('_', '')
            # Removing empty dicts from values
            if isinstance(value, dict) and len(value) == 0:
                dictime[key] = 0
            # Removing None from values
            if value is None:
                dictime[key] = 0
            # Recursive stuff
            dictime[key] = _to_dict(value)
        return dictime

    # Turning lists into dicts with 'T + listIndex' keys
    elif isinstance(thing, list):
        dictime = {}
        j = 0
        for item in thing:
            dictime['T'+str(j)] = _to_dict(item)
            j = j + 1
        return dictime

    elif thing is None:
        return 0

    else:
        return thing<|MERGE_RESOLUTION|>--- conflicted
+++ resolved
@@ -1275,11 +1275,7 @@
             os.remove(rec)
             out = self._to_dict()
             out['SignalAddress'] = {'excitation': excit,
-<<<<<<< HEAD
-                                   'recording': rec}
-=======
                                     'recording': rec}
->>>>>>> c55df837
             with open('ImpulsiveResponse.json', 'w') as f:
                 json.dump(out, f, indent=4)
             zdir.write('ImpulsiveResponse.json')
