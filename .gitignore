# All the python stuff
*.pyc
*.cpython-*.pyc
pytta/docs_fonte/*

# Byte-compiled / optimized / DLL files
__pycache__/*
pytta/__pycache__/*
*.py[cod]
*$py.class

# C extensions
*.so

# Distribution / packaging
.Python
build/
develop-eggs/
dist/
downloads/
eggs/
.eggs/
lib/
lib64/
parts/
sdist/
var/
wheels/
share/python-wheels/
*.egg-info/
.installed.cfg
*.egg
MANIFEST
pytta-env/*

# PyInstaller
#  Usually these files are written by a python script from a template
#  before PyInstaller builds the exe, so as to inject date/other infos into it.
*.manifest
*.spec

# Installer logs
pip-log.txt
pip-delete-this-directory.txt

# Unit test / coverage reports
htmlcov/
.tox/
.nox/
.coverage
.coverage.*
.cache
nosetests.xml
coverage.xml
*.cover
.hypothesis/
.pytest_cache/

# Translations
*.mo
*.pot

# Django stuff:
*.log
local_settings.py
db.sqlite3

# Flask stuff:
instance/
.webassets-cache

# Scrapy stuff:
.scrapy

# Sphinx documentation
<<<<<<< HEAD
docs/build/
=======
docs/_build/*
docs_fonte/*
>>>>>>> 6f74bc02

# PyBuilder
target/

# Jupyter Notebook
.ipynb_checkpoints

# IPython
profile_default/
ipython_config.py

# pyenv
.python-version

# celery beat schedule file
celerybeat-schedule

# SageMath parsed files
*.sage.py

# Environments
.env
.venv
env/
venv/
ENV/
env.bak/
venv.bak/

# Spyder project settings
.spyderproject
.spyproject

# Rope project settings
.ropeproject

# mkdocs documentation
/site

# mypy
.mypy_cache/
.dmypy.json
dmypy.json

# Pyre type checker
.pyre/

# DS
.DS_Store
<|MERGE_RESOLUTION|>--- conflicted
+++ resolved
@@ -1,7 +1,6 @@
 # All the python stuff
 *.pyc
 *.cpython-*.pyc
-pytta/docs_fonte/*
 
 # Byte-compiled / optimized / DLL files
 __pycache__/*
@@ -73,12 +72,8 @@
 .scrapy
 
 # Sphinx documentation
-<<<<<<< HEAD
-docs/build/
-=======
 docs/_build/*
 docs_fonte/*
->>>>>>> 6f74bc02
 
 # PyBuilder
 target/
