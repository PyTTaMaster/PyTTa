# -*- coding: utf-8 -*-

import numpy as np
import scipy.signal as ss
from pytta.classes.signal import SignalObj


""" Cálculo de bandas de oitava a partir de 1 kHz utilizando base 10 ou 2"""

__nominal_frequencies = np.array([
    0.1, 0.125, 0.16, 0.2, 0.25, 0.315, 0.4, 0.5, 0.6, 3, 0.8,
    1, 1.25, 1.6, 2, 2.5, 3.15, 4, 5, 6.3, 8, 10,
    12.5, 16, 20, 25, 31.5, 40, 50, 63, 80, 100, 125, 160, 200, 250,
    315, 400, 500, 630, 800, 1000, 1250, 1600, 2000, 2500, 3150,
    4000, 5000, 6300, 8000, 10000, 12500, 16000, 20000
])


<<<<<<< HEAD
def freq_to_band(freq: float, nthOct: int, ref: float, factor: int, base: int):
    if base == 10:
        log = np.log10
    elif base == 2:
        log = np.log2
    return np.round(log(freq/ref)*factor*nthOct)
=======
def freq_to_band(freq: float, nthOct: int, ref: float, base: int):
    if base == 10:
        log = np.log10
        factor = 3/10
    elif base == 2:
        log = np.log2
        factor = 1
    return np.round(log(freq/ref)*(nthOct/factor))
>>>>>>> ef201a10


def fractional_octave_frequencies(nthOct: int = 3,
                                  minFreq: float = 20.,
                                  maxFreq: float = 20000.,
                                  refFreq: float = 1000.,
                                  base: int = 10) -> np.ndarray:
    if base == 10:
        factor = 3/10
    elif base == 2:
        factor = 1
<<<<<<< HEAD
    minBand = freq_to_band(minFreq, nthOct, refFreq, factor, base)
    maxBand = freq_to_band(maxFreq, nthOct, refFreq, factor, base)
=======
    minBand = freq_to_band(minFreq, nthOct, refFreq, base)
    maxBand = freq_to_band(maxFreq, nthOct, refFreq, base)
>>>>>>> ef201a10
    bands = np.arange(minBand, maxBand + 1)
    freqs = np.zeros((len(bands), 3))
    nthOct = 1/nthOct
    for k, band in enumerate(bands):
        dummy = refFreq*base**(band*nthOct*factor)
        dummy = np.sqrt((__nominal_frequencies - dummy)**2)
        center = __nominal_frequencies[np.argmin(dummy)]
        lower = center/base**(nthOct*factor/2)
        upper = center*base**(nthOct*factor/2)
        freqs[k, :] = [lower, center, upper]
    return freqs


def normalize_frequencies(freqs: np.ndarray,
                          samplingRate: int = 44100) -> np.ndarray:
    nyq = samplingRate//2
    return freqs/nyq


def apply_sos_filter(sos: np.ndarray, signal: np.ndarray):
    return ss.sosfilt(sos, signal, axis=0)


class OctFilter(object):
    """
    """
    def __init__(self,
                 order: int = None,
                 nthOct: int = None,
                 samplingRate: int = None,
                 minFreq: float = None,
                 maxFreq: float = None,
                 refFreq: float = None,
                 base: int = None) -> None:
        self.order = order
        self.nthOct = nthOct
        self.samplingRate = samplingRate
        self.minFreq = minFreq
        self.minBand = freq_to_band(minFreq, nthOct, refFreq, base)
        self.maxFreq = maxFreq
        self.maxBand = freq_to_band(maxFreq, nthOct, refFreq, base)
        self.refFreq = refFreq
        self.base = base
        self.sos = self.get_sos_filters()
        return

    def __enter__(self):
        return self

    def __exit__(self, kind, value, traceback):
        if traceback is None:
            return
        else:
            raise value

    def __freqs_to_center_and_edges(self, freqs):
        center = freqs[:, 1].T
        edges = np.array([freqs[:, 0], freqs[:, 2]]).T
        return center, edges

    def __design_sos_butter(self,
                            bandEdges: np.ndarray,
                            order: int = 4,
                            samplingRate: int = 44100) -> np.ndarray:
        sos = np.zeros((order, 6, len(bandEdges)))
        for i, edges in enumerate(bandEdges):
            if edges[1] >= samplingRate//2:
                edges[1] = samplingRate//2 - 1
            sos[:, :, i] = ss.butter(N=order, Wn=np.array([edges[0],
                                                          edges[1]]),
                                     btype='bp', output='sos', fs=samplingRate)
        return sos

    def get_sos_filters(self) -> np.ndarray:
        freqs = fractional_octave_frequencies(self.nthOct,
                                              self.minFreq,
                                              self.maxFreq,
                                              self.refFreq,
                                              self.base)
        self.center, edges = self.__freqs_to_center_and_edges(freqs)
        return self.__design_sos_butter(edges, self.order, self.samplingRate)

    def filter(self, signalObj):
        if self.samplingRate != signalObj.samplingRate:
            raise ValueError("SignalObj must have same sampling\
                             rate of filter to be filtered.")
        n = self.sos.shape[2]
        output = []
        for ch in range(signalObj.numChannels):
            filtered = np.zeros((signalObj.numSamples, n))
            for k in range(n):
                filtered[:, k] = ss.sosfiltfilt(self.sos[:, :, k],
                                            signalObj.timeSignal[:, ch],
                                            axis=0).T
            output.append(SignalObj(filtered, 'time', self.samplingRate))
        if len(output) == 1:
            return output[0]
        else:
            return output


#class SPLWeight(object):

k1 = 12194
k2 = 20.6

k3 = 107.7
k4 = 737.9

k5 = 158.5

k6 = 0.008304630545453301
k7 = 282.7
k8 = 1160

fc = 1000


def __Ra(freq):
    Ra = (k1**2)*(freq**4) / ((freq**2 + k2**2)
                              * (((freq**2 + k3**2)
                              * (freq**2 + k4**2))**0.5)
                              * (freq**2 + k1**2))
    return Ra

def __A(freq):
    A = round(20*np.log10(__Ra(freq)) - 20*np.log10(__Ra(fc)), 2)
    return A


def __Rb(freq):
    Rb = (k1**2)*(freq**3) / ((freq**2 + k2**2)
                              * ((freq**2 + k5**2)**0.5)
                              * (freq**2 + k1**2))
    return Rb


def __B(freq):
    B = round(20*np.log10(__Rb(freq)) - 20*np.log10(__Rb(fc)), 2)
    return B


def __Rc(freq):
    Rc = (k1**2)*(freq**2) / ((freq**2 + k2**2) * (freq**2 + k1**2))
    return Rc


def __C(freq):
    C = round(20*np.log10(__Rc(freq)) - 20*np.log10(__Rc(fc)), 2)
    return C


def __h(freq):
    h = ((1037918.48 - freq**2)**2 + 1080768.16*(freq**2))\
            / ((9837328 - freq**2)**2 + 11723776*(freq**2))
    return h


def __Rd(freq):
    Rd = (freq / k6**2) * (__h(freq)
                           / ((freq**2 + k7**2) * (freq**2 + k8**2)))**0.5
    return Rd


def __D(freq):
    D = round(20*np.log10(__Rd(freq)) - 20*np.log10(__Rd(fc)), 2)
    return D


categories = ['20', '25', '31.5', '40', '50', '63', '80', '100', '125', '160',
              '200', '250', '315', '400', '500', '630', '800', '1000', '1250',
              '1600', '2000', '2500', '3150', '4000', '5000', '6300', '8000',
              '10000', '12500', '16000', '20000']


def weighting(kind='A', nth=None, freqs=None):
    out = []
    if freqs is not None:
        for freq in freqs:
            out.append(eval('__' + kind + '(' + freq + ')'))
    elif nth is not None:
        if nth == 1:
            for val in categories[2::3]:
                out.append(eval('__' + kind + '(' + val + ')'))
        elif nth == 3:
            for val in categories:
                out.append(eval(kind+'('+val+')'))
    return np.asarray(out, ndmin=2).T<|MERGE_RESOLUTION|>--- conflicted
+++ resolved
@@ -16,14 +16,6 @@
 ])
 
 
-<<<<<<< HEAD
-def freq_to_band(freq: float, nthOct: int, ref: float, factor: int, base: int):
-    if base == 10:
-        log = np.log10
-    elif base == 2:
-        log = np.log2
-    return np.round(log(freq/ref)*factor*nthOct)
-=======
 def freq_to_band(freq: float, nthOct: int, ref: float, base: int):
     if base == 10:
         log = np.log10
@@ -32,7 +24,6 @@
         log = np.log2
         factor = 1
     return np.round(log(freq/ref)*(nthOct/factor))
->>>>>>> ef201a10
 
 
 def fractional_octave_frequencies(nthOct: int = 3,
@@ -44,13 +35,8 @@
         factor = 3/10
     elif base == 2:
         factor = 1
-<<<<<<< HEAD
-    minBand = freq_to_band(minFreq, nthOct, refFreq, factor, base)
-    maxBand = freq_to_band(maxFreq, nthOct, refFreq, factor, base)
-=======
     minBand = freq_to_band(minFreq, nthOct, refFreq, base)
     maxBand = freq_to_band(maxFreq, nthOct, refFreq, base)
->>>>>>> ef201a10
     bands = np.arange(minBand, maxBand + 1)
     freqs = np.zeros((len(bands), 3))
     nthOct = 1/nthOct
