# -*- coding: utf-8 -*-
"""
Classes:
---------

@Autores:
- Matheus Lazarin Alberto, mtslazarin@gmail.com
- João Vitor Gutkoski Paes, joao.paes@eac.ufsm.br

This submodule is mainly the means to an end. PyTTa is made intended to be
user friendly, the manipulation of the classes are documented here, but their
instantiation should be used through the <generate> submodule:

    >>> pytta.generate.sweep()
    >>> pytta.generate.noise()
    >>> pytta.generate.measurement('playrec')
    >>> pytta.generate.measurement('rec', lengthDomain = 'time', timeLen = 5)

This way, the default settings will be loaded into any object instantiated.

User intended classes:

    >>> pytta.SignalObj()
    >>> pytta.RecMeasure()
    >>> pytta.PlayRecMeasure()
    >>> pytta.FRFMeasure()

For further information see the specific class, or method, documentation
"""

# Importing modules
import os
import json
import zipfile
import numpy as np
import matplotlib.pyplot as plt
import scipy.signal as ss
import scipy.io as sio
import sounddevice as sd
from pytta import default, units
from typing import Optional, List
import time


class PyTTaObj(object):
    """
    PyTTa object class to define some properties and methods to be used
    by any signal and processing classes. pyttaObj is a private class created
    just to shorten attributes declaration to each PyTTa class.

    Properties(self): (default), (dtype), meaning;

        * samplingRate (44100), (int):
            signal's sampling rate;

        * lengthDomain ('time'), (str):
            signal's length domain. May be 'time' or 'samples';

        * timeLength (seconds), (float):
            signal's time length in seconds for lengthDomain = 'time';

        * fftDegree (fftDegree), (float):
            2**fftDegree signal's number of samples for\
            lengthDomain = 'samples';

        * numSamples (samples), (int):
            signal's number of samples

        * freqMin (20), (int):
            minimum frequency bandwidth limit;

        * freqMax (20000), (int):
            maximum frequency bandwidth limit;

        * comment ('No comments.'), (str):
            some commentary about the signal or measurement object;
    """

    def __init__(self,
                 samplingRate=None,
                 freqMin=None,
                 freqMax=None,
                 comment="No comments.",
                 lengthDomain=None,
                 fftDegree=None,
                 timeLength=None,
                 numSamples=None):

        self._lengthDomain = lengthDomain
        self._samplingRate = samplingRate
        self._fftDegree = fftDegree
        self._timeLength = timeLength
        self._numSamples = numSamples
        if freqMin is None or freqMax is None:
            self._freqMin, self._freqMax = default.freqMin, default.freqMax
        else:
            self._freqMin, self._freqMax = freqMin, freqMax
        self._comment = comment
        return

# PyTTaObj Properties
    @property
    def samplingRate(self):
        return self._samplingRate

    @samplingRate.setter
    def samplingRate(self, newSamplingRate):
        self._samplingRate = newSamplingRate
        return

    @property
    def lengthDomain(self):
        return self._lengthDomain

    @lengthDomain.setter
    def lengthDomain(self, newDomain):
        self._lengthDomain = newDomain
        return

    @property
    def fftDegree(self):
        return self._fftDegree

    @fftDegree.setter
    def fftDegree(self, newFftDegree):
        self._fftDegree = newFftDegree
        return

    @property
    def timeLength(self):
        return self._timeLength

    @timeLength.setter
    def timeLength(self, newTimeLength):
        self._timeLength = newTimeLength
        return

    @property
    def numSamples(self):
        return self._numSamples

    @numSamples.setter
    def numSamples(self, newNumSamples):
        self._numSamples = newNumSamples
        return

    @property
    def freqMin(self):
        return self._freqMin

    @freqMin.setter
    def freqMin(self, newFreqMin):
        self._freqMin = round(newFreqMin, 2)
        return

    @property
    def freqMax(self):
        return self._freqMax

    @freqMax.setter
    def freqMax(self, newFreqMax):
        self._freqMax = round(newFreqMax, 2)
        return

    @property
    def comment(self):
        return self._comment

    @comment.setter
    def comment(self, newComment):
        self._comment = newComment
        return

# PyTTaObj Methods
    def __call__(self):
        for name, value in vars(self).items():
            if len(name) <= 8:
                print(name[1:] + '\t\t =', value)
            else:
                print(name[1:] + '\t =', value)
        return

    def _to_dict(self):
        out = {'samplingRate': self.samplingRate,
               'freqLims': [self.freqMin, self.freqMax],
               'fftDegree': self.fftDegree,
               'lengthDomain': self.lengthDomain,
               'comment': self.comment}
        return out

    def save_mat(self, filename=time.ctime(time.time())):
        myObj = vars(self)
        for key, value in myObj.items():
            if value is None:
                myObj[key] = 0
            if isinstance(myObj[key], dict) and len(value) == 0:
                myObj[key] = 0
        myObjno_ = {}
        for key, value in myObj.items():
            if key.find('_') >= 0:
                key = key.replace('_', '')
            myObjno_[key] = value
        sio.savemat(filename, myObjno_, format='5', oned_as='column')
        return


class ChannelObj(object):
    """
    Base class for signal meta information about the IO channel it's been
    acquired

    Parameters and Attributes:
    ----------------------------
        Every parameter becomes the homonim attribute.

        .. attribute:: name:
            String with name or ID;

        .. attribute:: unit:
            String with International System units for the data, e.g. 'Pa', \
            'V', 'FS';

        .. attribute:: CF:
            Calibration factor, numerically convert normalized float32 values \
            to :attr:`unit` values;

        .. attribute:: calibCheck:
            :type:`bool`, information about wether :attr:`CF` is applied \
            (True), or not (False -> default);

    Special methods:
    ------------------

        .. method:: __mul__:
            perform :attr:`unit` concatenation  # TODO unit conversion.

        .. method:: __truediv__:
            perform :attr:`unit` concatenation  # TODO unit conversion.

    """
    def __init__(self, num, name=None, unit='FS', CF=1, calibCheck=False):
        self.num = num
        if name is None:
            self.name = 'Ch. '+str(self.num)
        else:
            self.name = name
        self.unit = unit
        self.CF = CF
        self.calibCheck = calibCheck

    def __repr__(self):
        return (f'{self.__class__.__name__}('
                f'num={self.num!r}, '
                f'name={self.name!r}, '
                f'unit={self.unit!r}, '
                f'CF={self.CF!r}, '
                f'calibCheck={self.calibCheck!r})')

    def __mul__(self, other):
        if not isinstance(other, ChannelObj):
            raise TypeError('Can\'t "multiply" by other \
                            type than a ChannelObj')
        newCh = ChannelObj(self.num, name=self.name+'.'+other.name,
                           unit=self.unit+'.'+other.unit,
                           CF=self.CF*other.CF,
                           calibCheck=self.calibCheck if self.calibCheck
                           else other.calibCheck)
        return newCh

    def __truediv__(self, other):
        if not isinstance(other, ChannelObj):
            raise TypeError('Can\'t "divide" by other type than a ChannelObj')
        if self.unit == other.unit:
            newunit = 'FS'
        else:
            newunit = self.unit+'/'+other.unit
        newCh = ChannelObj(self.num,
                           # name=self.name+'/'+other.name,
                           unit=newunit,
                           CF=self.CF/other.CF,
                           calibCheck=self.calibCheck if self.calibCheck
                           else other.calibCheck)
        return newCh

    def calib_volt(self, refSignalObj, refVrms, refFreq):
        Vrms = np.max(np.abs(refSignalObj.freqSignal[:, 0])) / (2**(1/2))
        print(Vrms)
        freqFound = np.round(
                refSignalObj.freqVector[np.where(
                        np.abs(refSignalObj.freqSignal)
                        == np.max(np.abs(refSignalObj.freqSignal)))[0]])
        if freqFound != refFreq:
            print('\x1b[0;30;43mATENTTION! Found calibration frequency ('
                  + '{:.2}'.format(freqFound)
                  + ' [Hz]) differs from refFreq ('
                  + '{:.2}'.format(refFreq) + ' [Hz])\x1b[0m')
        self.CF = refVrms/Vrms
        self.unit = 'V'
        return

    def calib_press(self, refSignalObj, refPrms, refFreq):
        Prms = np.max(np.abs(refSignalObj.freqSignal[:, 0])) / (2**(1/2))
        print(Prms)
        freqFound = np.round(refSignalObj.freqVector[np.where(
                np.abs(refSignalObj.freqSignal)
                == np.max(np.abs(refSignalObj.freqSignal)))[0]])
        if freqFound != refFreq:
            print('\x1b[0;30;43mATENTTION! Found calibration frequency ('
                  + '{:.2}'.format(freqFound)
                  + ' [Hz]) differs from refFreq ('
                  + '{:.2}'.format(refFreq) + ' [Hz])\x1b[0m')
        self.CF = refPrms/Prms
        self.unit = 'Pa'
        return

# ChannelObj properties
    @property
    def num(self):
        return self._num

    @num.setter
    def num(self, ber):
        if type(ber) is not int:
            try:
                ber = int(ber)
            except ValueError:
                raise TypeError("Channel number must be an integer.")
        elif ber < 1:
            raise ValueError("Channel number must be greater than 1.")
        self._num = ber
        return

    @property
    def name(self):
        return self._name

    @name.setter
    def name(self, newname):
        if isinstance(newname, str):
            self._name = newname
        else:
            raise TypeError('Channel name must be a string.')
        return

    @property
    def unit(self):
        return self._unit

    @unit.setter
    def unit(self, newunit):
        if isinstance(newunit, str):
            if newunit in units:
                self._unit = newunit
                self.dBName = units[newunit][0]
                self.dBRef = units[newunit][1]
            else:
                self._unit = newunit
                self.dBName = 'dB'
                self.dBRef = 1
        else:
            raise TypeError('Channel unit must be a string.')
        return

    @property
    def CF(self):
        return self._CF

    @CF.setter
    def CF(self, newCF):
        if isinstance(newCF, float) or isinstance(newCF, int):
            self._CF = newCF
        else:
            raise TypeError('Channel correction factor must be a number.')
        return

    @property
    def calibCheck(self):
        return self._calibCheck

    @calibCheck.setter
    def calibCheck(self, newcalibCheck):
        if isinstance(newcalibCheck, bool):
            self._calibCheck = newcalibCheck
        else:
            raise TypeError('Channel calibration check must be True or False.')
        return


class ChannelsList(object):
    """
    .. class:: ChannelsList(self, chN=0):

        Class to wrap a list of ChannelObj and handle multi-channel SignalObj \
        operations.

        :param int chN: Number of initialized ChannelObj inside the list;

        .. attribute:: _channels: List holding each ChannelObj;

        # TODO rest of it

    Attributes:
    ------------

        .. attribute:: _channels:
            :type:`list` holding each :class:`ChannelObj`
    """
    def __init__(self, chList=None):
        self._channels = []
        if chList is not None:
            if type(chList) is list:
                for memb in chList:
                    if type(memb) is ChannelObj:
                        self._channels.append(memb)
                    else:
                        self._channels.append(ChannelObj(memb))
            elif type(chList) is int:
                self._channels.append(ChannelObj(chList))
            elif type(chList) is ChannelObj:
                self._channels.append(chList)
            else:
                raise TypeError('List initializer must be either positive int,\
                                ChannelObj, a list of positive int or\
                                ChannelObj.')
        else:
            self._channels.append(ChannelObj(1))
        return

    def __repr__(self):
        return (f'{self.__class__.__name__}('
                f'{self._channels!r})')

    def __len__(self):
        return len(self._channels)

    def __getitem__(self, key):
        try:
            return self._channels[key]
        except IndexError:
            raise IndexError("Out of range.")

    def __setitem__(self, key, item):
        try:
            self._channels[key] = item
            return
        except IndexError:
            raise IndexError("Out of range.")

    def __mul__(self, otherList):
        if not isinstance(otherList, ChannelsList):
            raise TypeError('Can\'t "multiply" by other \
                            type than a ChannelsList')
        if len(self) > 1:
            if len(otherList) > 1:
                if len(self) != len(otherList):
                    raise ValueError("Both ChannelsList-like objects must \
                                     have the same number of channels.")
                newChList = ChannelsList([self[index]*otherList[index]
                                          for index in range(len(self))])
            else:
<<<<<<< HEAD
                newChList = ChannelsList([self[index]*otherList[0]
=======
                newChList = ChannelsList([self[index] * otherList[0]
>>>>>>> a67092e4
                                          for index in range(len(self))])
        else:
            if len(otherList) > 1:
                newChList = ChannelsList([self[0]*otherList[index]
                                          for index in range(len(otherList))])
            else:
                newChList = ChannelsList([self[0]*otherList[0]])
        return newChList

    def __truediv__(self, otherList):
        if not isinstance(otherList, ChannelsList):
            raise TypeError('Can\'t "divide" by other \
                            type than a ChannelsList')
        if len(self) > 1:
            if len(otherList) > 1:
                if len(self) != len(otherList):
                    raise ValueError("Both ChannelsList-like objects must \
                                     have the same number of channels.")
                newChList = ChannelsList([self[index]/otherList[index]
                                          for index in range(len(self))])
            else:
<<<<<<< HEAD
                newChList = ChannelsList([self[index]/otherList[0]
=======
                newChList = ChannelsList([self[index] / otherList[0]
>>>>>>> a67092e4
                                          for index in range(len(self))])
        else:
            if len(otherList) > 1:
                newChList = ChannelsList([self[0]/otherList[index]
                                          for index in range(len(otherList))])
            else:
                newChList = ChannelsList([self[0]/otherList[0]])
        return newChList

    def mapping(self):
        out = []
        for obj in self._channels:
            out.append(obj.num)
        return out

    def CFlist(self):
        out = []
        for obj in self._channels:
            out.append(obj.CF)
        return out

    def _to_dict(self):
        out = {}
        for ch in self._channels:
            out[ch.num] = {'calib': [ch.CF, ch.calibCheck],
                           'unit': ch.unit,
                           'name': ch.name}
        return out

    def append(self, newCh):
        if isinstance(newCh, ChannelObj):
            self._channels.append(newCh)
        return

    def pop(self, Ch):
        if Ch not in range(len(self)):
            raise IndexError('Inexistent Channel index')
        self._channels.pop(Ch)
        return

    def conform_to(self, rule):
        if isinstance(rule, SignalObj):
            dCh = rule.num_channels() - len(self)
            if dCh > 0:
                for i in range(dCh):
                    newIndex = i+rule.num_channels()
                    self.append(ChannelObj(num=(newIndex+1)))
            if dCh < 0:
                for i in range(0, -dCh):
                    self._channels.pop(-1)
        if isinstance(rule, list):
            self._channels = []
            for index in rule:
                self.append(ChannelObj(num=index+1, name='Channel ' +
                                       str(index)))
        return

    def rename_channels(self):
        for chIndex in range(len(self)):
            newname = 'Ch. ' + str(chIndex+1)
            self._channels[chIndex].name = newname
        return


class SignalObj(PyTTaObj):
    """
    Signal object class.

    Creation parameters:
    ------------

        * signalArray (ndarray | list), (NumPy array):
            signal at specified domain

        * domain ('time'), (str):
            domain of the input array;

        * samplingRate (44100), (int):
            signal's sampling rate;

        * freqMin (20), (int):
            minimum frequency bandwidth limit;

        * freqMax (20000), (int):
            maximum frequency bandwidth limit;

        * comment ('No comments.'), (str):
            some commentary about the signal or measurement object;


    Attributes:
    ------------

        * timeSignal (ndarray), (NumPy array):
            signal at time domain;

        * timeVector (ndarray), (NumPy array):
            time reference vector for timeSignal;

        * freqSignal (ndarray), (NumPy array):
            signal at frequency domain;

        * freqVector (ndarray), (NumPy array):
            frequency reference vector for freqSignal;

        * unit (None), (str):
            signal's unit. May be 'V' or 'Pa';

        * channelName (dict), (dict/str):
            channels name dict;

        * lengthDomain ('time'), (str):
            input array's domain. May be 'time' or 'samples';

        * timeLength (seconds), (float):
            signal's duration;

        * fftDegree (fftDegree), (float):
            2**fftDegree signal's number of samples;

        * numSamples (samples), (int):
            signal's number of samples


    Methods:
    ---------

        * num_channels():
            return the number of channels in the instace;

        * max_level():
            return the channel's max levels;

        * play():
            reproduce the timeSignal with default output device;

        * plot_time():
            generates the signal's historic graphic;

        * plot_freq():
            generates the signal's spectre graphic;

        * calib_voltage(refSignalObj,refVrms,refFreq):
            voltage calibration from an input SignalObj;

        * calib_pressure(refSignalObj,refPrms,refFreq):
            pressure calibration from an input SignalObj;

        * save_mat(filename):
            save a SignalObj to a .mat file;
    """

    def __init__(self,
                 signalArray=np.array([0], ndmin=2).T,
                 domain='time',
                 *args,
                 **kwargs):
        # Converting signalArray from list to np.array
        if isinstance(signalArray, list):
            signalArray = np.array(signalArray)
        # Checking input array dimensions
        if self.size_check(signalArray) > 2:
            message = "No 'pyttaObj' is able handle to arrays with more \
                        than 2 dimensions, '[:,:]', YET!."
            raise AttributeError(message)
        elif self.size_check(signalArray) == 1:
            signalArray = np.array(signalArray, ndmin=2)
        if signalArray.shape[1] > signalArray.shape[0]:
            signalArray = signalArray.T
<<<<<<< HEAD

=======
>>>>>>> a67092e4
        super().__init__(*args, **kwargs)

        self.channels = ChannelsList()
        self.lengthDomain = domain
        if self.lengthDomain == 'freq':
            self.freqSignal = signalArray  # [-] signal in frequency domain
        elif self.lengthDomain == 'time':
            self.timeSignal = signalArray  # [-] signal in time domain
        else:
            self.timeSignal = signalArray
            self.lengthDomain = 'time'
            print('Taking the input as a time domain signal')

        self.channels.conform_to(self)

# SignalObj Properties
    @property
    def timeVector(self):
        return self._timeVector

    @property
    def freqVector(self):
        return self._freqVector

    @property
    def timeSignal(self):
        return self._timeSignal

    @timeSignal.setter
    def timeSignal(self, newSignal):
        if isinstance(newSignal, np.ndarray):
            if self.size_check(newSignal) == 1:
                newSignal = np.array(newSignal, ndmin=2)
            if newSignal.shape[1] > newSignal.shape[0]:
                newSignal = newSignal.T
            self._timeSignal = np.array(newSignal)
            self._freqSignal = np.fft.rfft(self._timeSignal, axis=0, norm=None)
            self._freqSignal = 1/len(self._freqSignal)*self._freqSignal
            # number of samples
            self._numSamples = len(self._timeSignal)
            # size parameter
            self._fftDegree = np.log2(self._numSamples)
            # duration in [s]
            self._timeLength = self.numSamples/self.samplingRate
            # [s] time vector (x axis)
            self._timeVector = np.linspace(0, self.timeLength -
                                           (1/self.samplingRate),
                                           self.numSamples)
            # [Hz] frequency vector (x axis)
            self._freqVector = np.linspace(0, (self.numSamples - 1) *
                                           self.samplingRate /
                                           (2*self.numSamples),
                                           (self.numSamples/2)+1
                                           if self.numSamples % 2 == 0
                                           else (self.numSamples+1)/2)
            self.channels.conform_to(self)
        else:
            raise TypeError('Input array must be a numpy ndarray')
        return

    @property
    def freqSignal(self):
        return self._freqSignal

    @freqSignal.setter
    def freqSignal(self, newSignal):
        if isinstance(newSignal, np.ndarray):
            if self.size_check(newSignal) == 1:
                newSignal = np.array(newSignal, ndmin=2)
            if newSignal.shape[1] > newSignal.shape[0]:
                newSignal = newSignal.T
            self._freqSignal = np.array(newSignal)
            self._timeSignal = np.fft.irfft(self._freqSignal,
                                            axis=0, norm=None)
            self._numSamples = len(self.timeSignal)  # [-] number of samples
            self._fftDegree = np.log2(self.numSamples)  # [-] size parameter
            self._timeLength = self.numSamples/self.samplingRate
            self._timeVector = np.arange(0, self.timeLength,
                                         1/self.samplingRate)
            self._freqVector = np.linspace(0, (self.numSamples-1) *
                                           self.samplingRate /
                                           (2*self.numSamples),
                                           (self.numSamples/2) + 1
                                           if self.numSamples % 2 == 0
                                           else (self.numSamples+1)/2)
            self.channels.conform_to(self)
        else:
            raise TypeError('Input array must be a numpy ndarray')
        return

# SignalObj Methods
    def mean(self):
        return SignalObj(signalArray=np.mean(self.timeSignal, 1),
                         lengthDomain='time', samplingRate=self.samplingRate)

    @property
    def numChannels(self):
        return self.num_channels()

    def num_channels(self):
        try:
            numChannels = self.timeSignal.shape[1]
        except IndexError:
            numChannels = 1
        return numChannels

    def max_level(self):
        maxlvl = []
        for chIndex in range(self.num_channels()):
            maxAmplitude = np.max(np.abs(self.timeSignal[:, chIndex]))
            maxlvl.append(20*np.log10(maxAmplitude /
                                      self.channels[chIndex].dBRef))
        return maxlvl

    def size_check(self, inputArray=[]):
        if inputArray == []:
            inputArray = self.timeSignal[:]
        return np.size(inputArray.shape)

    def play(self, outChannel=None, latency='low', **kwargs):
        """
        Play method
        """
        if outChannel is None:
            if self.num_channels() <= 1:
                outChannel = default.outChannel
            elif self.num_channels() > 1:
                outChannel = np.arange(1, self.num_channels()+1)
        sd.play(self.timeSignal, self.samplingRate,
                mapping=outChannel, **kwargs)
        return

    def plot_time(self):
        """
        Time domain plotting method
        """
        # DB
        plt.figure(figsize=(10, 5))
        if self.num_channels() > 1:
            for chIndex in range(self.num_channels()):
                label = self.channels[chIndex].name +\
                        ' [' + self.channels[chIndex].unit + ']'
                plt.plot(self.timeVector,
                         self.timeSignal[:, chIndex], label=label)
        else:
            chIndex = 0
            label = self.channels[chIndex].name +\
                ' [' + self.channels[chIndex].unit + ']'
            plt.plot(self.timeVector,
                     self.timeSignal[:, chIndex], label=label)
        plt.legend(loc='best')
        plt.grid(color='gray', linestyle='-.', linewidth=0.4)
        plt.axis((self.timeVector[0] - 10/self.samplingRate,
                  self.timeVector[-1] + 10/self.samplingRate,
                  1.05 * np.min(self.timeSignal),
                  1.05 * np.max(self.timeSignal)))
        plt.xlabel(r'$Time$ [s]')
        plt.ylabel(r'$Amplitude$')
        return

    def plot_freq(self, smooth=False):
        """
        Frequency domain dB plotting method
        """
        plt.figure(figsize=(10, 5))
        if self.num_channels() > 1:
            for chIndex in range(0, self.num_channels()):
                if smooth:
                    Signal = ss.savgol_filter(np.squeeze(np.abs(
                             self.freqSignal[:, chIndex]) / (2**(1/2))),
                             31, 3)
                else:
                    Signal = self.freqSignal[:, chIndex] / (2**(1/2))
                dBSignal = 20 * np.log10(np.abs(Signal)
                                         / self.channels[chIndex].dBRef)
                label = self.channels[chIndex].name \
                    + ' [' + self.channels[chIndex].dBName + ' ref.: ' \
                    + str(self.channels[chIndex].dBRef) + ' ' \
                    + self.channels[chIndex].unit + ']'
                plt.semilogx(self.freqVector, dBSignal, label=label)
        else:
            chIndex = 0
            if smooth:
                Signal = ss.savgol_filter(np.squeeze(np.abs(
                         self.freqSignal[:, chIndex]) / (2**(1/2))),
                         31, 3)
            else:
                Signal = self.freqSignal[:, chIndex] / (2**(1/2))
            dBSignal = 20 * np.log10(np.abs(Signal)
                                     / self.channels[chIndex].dBRef)
            label = self.channels[chIndex].name + ' ['\
                + self.channels[chIndex].dBName + ' ref.: '\
                + str(self.channels[chIndex].dBRef) + ' '\
                + self.channels[chIndex].unit + ']'
            plt.semilogx(self.freqVector, dBSignal, label=label)
        plt.grid(color='gray', linestyle='-.', linewidth=0.4)
        plt.legend(loc='best')
        if np.max(dBSignal) > 0:
            ylim = [1.05*np.min(dBSignal), 1.12*np.max(dBSignal)]
        else:
            ylim = [np.min(dBSignal) - 2, np.max(dBSignal) + 2]
        plt.axis((self.freqMin, self.freqMax, ylim[0], ylim[1]))
        plt.xlabel(r'$Frequency$ [Hz]')
        plt.ylabel(r'$Magnitude$ in dB')
        return

    def plot_spectrogram(self, window='hann', winSize=1024, overlap=0.5):
        _spectrogram, _specTime, _specFreq\
            = self._calc_spectrogram(self.timeSignal[:, 0], overlap,
                                     window, winSize)
        plt.pcolormesh(_specTime.T, _specFreq.T, _spectrogram,
                       cmap=plt.jet(), vmin=-120)
        plt.xlabel(r'$Time$ [s]')
        plt.ylabel(r'$Frequency$ [Hz]')
        plt.colorbar()
        return

    def calib_voltage(self, chIndex, refSignalObj, refVrms=1, refFreq=1000):
        """
        calibVoltage method: use informed SignalObj with a calibration voltage
        signal, and the reference RMS voltage to calculate the Correction
        Factor.

            >>> SignalObj.calibVoltage(chIndex,refSignalObj,refVrms,refFreq)

        Parameters:
        ------------

            * chIndex (), (int):
                channel index for calibration. Starts in 0;

            * refSignalObj (), (SignalObj):
                SignalObj with the calibration recorded signal;

            * refVrms (1.00), (float):
                the reference voltage provided by the voltage calibrator;

            * refFreq (1000), (int):
                the reference sine frequency provided by the voltage
                calibrator;
        """
        if chIndex in range(self.num_channels()):
            self.channels[chIndex].calib_volt(refSignalObj, refVrms, refFreq)
            self.timeSignal[:, chIndex] = self.timeSignal[:, chIndex]\
                * self.channels[chIndex].CF
            self.channels[chIndex].calibCheck = True
        else:
            raise IndexError('chIndex greater than channels number')
        return

    def calib_pressure(self, chIndex, refSignalObj,
                       refPrms=1.00, refFreq=1000):
        """
        calibPressure method: use informed SignalObj, with a calibration
        acoustic pressure signal, and the reference RMS acoustic pressure to
        calculate the Correction Factor.

            >>> SignalObj.calibPressure(chIndex,refSignalObj,refPrms,refFreq)

        Parameters:
        -------------

            * chIndex (), (int):
                channel index for calibration. Starts in 0;

            * refSignalObj (), (SignalObj):
                SignalObj with the calibration recorded signal;

            * refPrms (1.00), (float):
                the reference pressure provided by the acoustic calibrator;

            * refFreq (1000), (int):
                the reference sine frequency provided by the acoustic
                calibrator;
        """

        if chIndex in range(self.num_channels()):
            self.channels[chIndex].calib_press(refSignalObj, refPrms, refFreq)
            self.timeSignal[:, chIndex] = self.timeSignal[:, chIndex]\
                * self.channels[chIndex].CF
            self.channels[chIndex].calibCheck = True
        else:
            raise IndexError('chIndex greater than channels number')
        return

    def save(self, dirname=time.ctime(time.time())):
        mySigObj = self._to_dict()
        with zipfile.ZipFile(dirname + '.pytta', 'w') as zdir:
            filename = 'timeSignal.mat'
            with open(filename, 'wb+'):
                sio.savemat(filename, mySigObj['timeSignalAddress'],
                            do_compression=True,
                            format='5', oned_as='column')
            zdir.write(filename, compress_type=zipfile.ZIP_DEFLATED)
            os.remove(filename)
            mySigObj['timeSignalAddress'] = filename
            filename = 'SignalObj.json'
            with open(filename, 'w') as f:
                json.dump(mySigObj, f, indent=4)
            zdir.write(filename, compress_type=zipfile.ZIP_DEFLATED)
            os.remove(filename)
        return dirname + '.pytta'

    def _to_dict(self):
        out = super()._to_dict()
        out['channels'] = self.channels._to_dict()
        out['timeSignalAddress'] = {'timeSignal': self.timeSignal[:]}
        return out

    def __truediv__(self, other):
        """
        Frequency domain division method
        """
        if type(other) != type(self):
            raise TypeError("A SignalObj can only operate with other alike.")
        if other.samplingRate != self.samplingRate:
            raise TypeError("Both SignalObj must have the same sampling rate.")
        result = SignalObj(np.zeros(self.timeSignal.shape),
                           samplingRate=self.samplingRate)
        result.channels = self.channels
        if self.num_channels() > 1:
            if other.num_channels() > 1:
                if other.num_channels() != self.num_channels():
                    raise ValueError("Both signal-like objects must have the \
                                     same number of channels.")
                result_freqSignal = np.zeros(self.freqSignal.shape,
                                             dtype=np.complex_)
                for channel in range(other.num_channels()):
                    result.freqSignal[:, channel] = \
                        self.freqSignal[:, channel] \
                        / other.freqSignal[:, channel]
                result.freqSignal = result_freqSignal
            else:
                result_freqSignal = np.zeros(self.freqSignal.shape,
                                             dtype=np.complex_)
                for channel in range(self.num_channels()):
                    result_freqSignal[:, channel] = \
                        self.freqSignal[:, channel] \
                        / other.freqSignal[:, 0]
                result.freqSignal = result_freqSignal
        else:
            result.freqSignal = self.freqSignal / other.freqSignal
        result.channels = self.channels / other.channels
        return result

    def __add__(self, other):
        """
        Time domain addition method
        """
        if type(other) != type(self):
            raise TypeError("A SignalObj can only operate with other alike.")
        if other.samplingRate != self.samplingRate:
            raise TypeError("Both SignalObj must have the same sampling rate.")
        result = SignalObj(samplingRate=self.samplingRate)
        result.domain = 'time'
        if self.size_check() > 1:
            if other.size_check() > 1:
                if other.size_check() != self.size_check():
                    raise ValueError("Both signal-like objects must have\
                                     the same number of channels.")
                for channel in range(other.num_channels()):
                    result.timeSignal = self._timeSignal[:, channel]\
                        + other._timeSignal[:, channel]
            else:
                for channel in range(other.num_channels()):
                    result.timeSignal = self._timeSignal[:, channel]\
                        + other._timeSignal
        else:
            result.timeSignal = self._timeSignal + other._timeSignal
        return result

    def __sub__(self, other):
        """
        Time domain subtraction method
        """
        if type(other) != type(self):
            raise TypeError("A SignalObj can only operate with other alike.")
        if other.samplingRate != self.samplingRate:
            raise TypeError("Both SignalObj must have the same sampling rate.")
        result = SignalObj(samplingRate=self.samplingRate)
        result.domain = 'time'
        if self.size_check() > 1:
            if other.size_check() > 1:
                if other.size_check() != self.size_check():
                    raise ValueError("Both signal-like objects must have\
                                     the same number of channels.")
                for channel in range(other.num_channels()):
                    result.timeSignal = self._timeSignal[:, channel]\
                        - other._timeSignal[:, channel]
            else:
                for channel in range(other.num_channels()):
                    result.timeSignal = self._timeSignal[:, channel]\
                        - other._timeSignal
        else:
            result.timeSignal = self._timeSignal - other._timeSignal
        return result

    def __repr__(self):
        return (f'{self.__class__.__name__}('
                f'SignalArray=ndarray, domain={self.lengthDomain!r}, '
                f'samplingRate={self.samplingRate!r}, '
                f'freqMin={self.freqMin!r}, '
                f'freqMax={self.freqMax!r}, '
                f'comment={self.comment!r})')

    def __getitem__(self, key):
        if key > self.num_channels():
            raise IndexError("Index out of bounds.")
        elif key < 0:
            key += self.num_channels()
        return SignalObj(self.timeSignal[:, key], 'time', self.samplingRate)

    def _calc_spectrogram(self, timeData=None, overlap=0.5,
                          winType='hann', winSize=1024):
        if timeData is None:
            timeData = self.timeSignal
            if self.num_channels() > 1:
                timeData = timeData[:, 0]
        window = eval('ss.windows.' + winType)(winSize)
        nextIdx = int(winSize*overlap)
        rng = int(timeData.shape[0]/winSize/overlap - 1)
        _spectrogram = np.zeros((winSize//2 + 1, rng))
        _specFreq = np.linspace(0, self.samplingRate//2, winSize//2 + 1)
        _specTime = np.linspace(0, self.timeVector[-1], rng)
        for N in range(rng):
            try:
                strIdx = N*nextIdx
                endIdx = winSize + N*nextIdx
                sliceAudio = window*timeData[strIdx:endIdx]
                sliceFFT = np.fft.rfft(sliceAudio, axis=0)
                sliceMag = np.absolute(sliceFFT) * (2/sliceFFT.size)
                _spectrogram[:, N] = 20*np.log10(sliceMag)
            except IndexError:
                sliceAudio = timeData[-winSize:]
                sliceFFT = np.fft.rfft(sliceAudio, axis=0)
                sliceMag = np.absolute(sliceFFT) * (2/sliceFFT.size)
                _spectrogram[:, N] = 20*np.log10(sliceMag)
        return _spectrogram, _specTime, _specFreq


# ImpulsiveResponse class
class ImpulsiveResponse(PyTTaObj):
    """
        This class is a container of SignalObj, intended to provide a system's
        impulsive response along with the excitation signal and the recorded
        signal used to compute the response.

        The access to this class is (TODO) provided by the function:

            >>> pytta.get_IR( excitation (SignalOjb), recording (SignalOjb),
                              coordinates (dict), method (str),
                              winType (str | tuple), winSize (int),
                              overlap (float))

        And as an output of the FRFMeasure.run() method:

            >>> myMeas = pytta.generate.measurement('frf')
            >>> myIR = myMeas.run()
            >>> type(myIR)
            classes.ImpulsiveResponse

        The parameter passed down to the function are the same that initialize
        the class, and are explained as follows:

        Creation parameters:
        ---------------------

            * excitation (SignalObj):
                The signal-like object used as excitation signal on the
                measurement-like object;

            * recording (SignalObj):
                the recorded signal-like object, obtained directly from the
                audio interface used on the measurement-like object;

            * coordinates (dict):
                A dict that contains the following keys:

                    * points (list):
                        A list handled by the get_channels_points(ch) and
                        set_channels_points(ch, pt) object methods. Must be
                        organized as [ [x1, y1, z1], [x2, y2, z2], ...] with
                        x, y and z standing for the distance from the
                        reference point;

                    * reference (str):
                        A short description of a place that is considered the
                        system origin, e.g. 'south-east-floor corner';

                    * unit (str):
                        The unit in which the points values are taken,
                        e.g. 'm';

            * method (str):
                The way that the impulsive response should be computed, accepts
                "linear", "H1", "H2" and "Ht" as values:

                    * "linear":
                        Computes using the spectral division of the signals;

                    * "H1":
                        Uses power spectral density Ser divided by See, with
                        "e" standing for "excitation" and "r" for "recording;

                    * "H2":
                        uses power spectral density Srr divided by Sre, with
                        "e" standing for "excitation" and "r" for "recording;

                    * "Ht":
                        uses the formula: TODO;

            * winType (str | tuple) (optional):
                The name of the window used by the scipy.signal.csd function
                to compute the power spectral density, (only for method="H1",
                method="H2" and method="Ht"). The possible values are:

                    >>> boxcar, triang, blackman, hamming, hann, bartlett,
                        flattop, parzen, bohman, blackmanharris, nuttall,
                        barthann, kaiser (needs beta), gaussian (needs standard
                        deviation), general_gaussian (needs power, width),
                        slepian (needs width), dpss (needs normalized half-
                        bandwidth), chebwin (needs attenuation), exponential
                        (needs decay scale), tukey (needs taper fraction).

                If the window requires no parameters, then window can be
                a string.

                If the window requires parameters, then window must be a tuple
                with the first argument the string name of the window, and the
                next arguments the needed parameters.

                    source:
                        https://docs.scipy.org/doc/scipy/reference/generated\
                        /scipy.signal.csd.html

            * winSize (int) (optional):
                The size of the window used by the scipy.signal.csd function
                to compute the power spectral density, (only for method="H1",
                method="H2" and method="Ht");

            * overlap (float) (optional):
                the overlap ratio of the window used by the scipy.signal.csd
                function to compute the power spectral density, (only for
                method ="H1", method="H2" and method="Ht").


        The class's attribute are described next:

        Attributes:
        ------------

            * excitation | inputSignal:
                Both names are valid, returns the excitation signal given as
                parameter at the object instantiation;

            * recording | outputSignal:
                Both names are valid, returns the recording signal given as
                parameter at the object instantiation;

            * irSignal | IR | tfSignal | TF | systemSignal:
                All names are valid, returns the computed impulsive response
                signal-like object;

            * coordinates:
                Returns the coordinates parameter passed at the object instan-
                tiation. It's "points" values may be updated;

            * methodInfo:
                Returns a dict with the "method", "winType", "winSize" and
                "overlap" parameters.
    """

    def __init__(self, excitationSignal, recordedSignal,
                 coordinates={'points': [],
                              'reference': 'south-west-floor corner',
                              'unit': 'm'},
                 method='linear', winType=None, winSize=None, overlap=None,
                 *args, **kwargs):
        super().__init__(*args, **kwargs)
        self._excitation = excitationSignal
        self._recording = recordedSignal
        self._coordinates = coordinates
        self._methodInfo = {'method': method, 'winType': winType,
                            'winSize': winSize, 'overlap': overlap}
        self._systemSignal = self._calculate_tf_ir(excitationSignal,
                                                   recordedSignal,
                                                   method=method,
                                                   winType=winType,
                                                   winSize=winSize,
                                                   overlap=overlap)
        self._coord_points_per_channel()
        return

    def _to_dict(self):
        out = {'methodInfo': self.methodInfo,
               'coordinates': self.coordinates}
        return out

    def save(self, dirname=time.ctime(time.time())):
        with zipfile.ZipFile(dirname + '.pytta', 'w') as zdir:
            excit = self.excitation.save('excitation')
            zdir.write(excit)
            os.remove(excit)
            rec = self.recording.save('recording')
            zdir.write(rec)
            os.remove(rec)
            out = self._to_dict()
            out['SignalAddress'] = {'excitation': excit,
                                    'recording': rec}
            with open('ImpulsiveResponse.json', 'w') as f:
                json.dump(out, f, indent=4)
            zdir.write('ImpulsiveResponse.json')
            os.remove('ImpulsiveResponse.json')
        return dirname + '.pytta'

# Properties
    @property
    def excitation(self):
        return self._excitation

    @property
    def inputSignal(self):
        return self._excitation

    @property
    def recording(self):
        return self._recording

    @property
    def outputSignal(self):
        return self._recording

    @property
    def irSignal(self):
        return self._systemSignal

    @property
    def tfSignal(self):
        return self._systemSignal

    @property
    def IR(self):
        return self._systemSignal

    @property
    def TF(self):
        return self._systemSignal

    @property
    def systemSignal(self):
        return self._systemSignal

    @property
    def coordinates(self):
        return self._coordinates

    @property
    def methodInfo(self):
        return self._methodInfo

# Public methods
    def set_channels_points(self, channels, points):
        if isinstance(channels, list):
            if len(channels) != len(points):
                raise IndexError("Each value on channels list must have a\
                                 corresponding [x, y, z] on points list.")
            else:
                for idx in range(len(channels)):
                    self.coordinates['points'][idx] = points[idx]
        elif isinstance(channels, int):
            try:
                self.coordinates['points'][channels-1] = points
            except IndexError:
                print('The channel value goes beyond the number of channels,\
                      the point was appended to the points list.')
                self.coordinates['points'].append(points)
        else:
            raise TypeError("channels parameter must be either an int or\
                            list of int")
        return

    def get_channels_points(self, channels):
        if isinstance(channels, list):
            outlist = []
            for idx in channels:
                outlist.append(self.coordinates['points'][idx-1])
            return outlist
        elif isinstance(channels, int):
            try:
                return self.coordinates['points'][channels-1]
            except IndexError:
                print('Index out of bounds, returning last channel\'s point')
                return self.coordinates['points'][-1]
        else:
            raise TypeError("channels parameter must be either an int or\
                            list of int")
            return

# Private methods
    def _calculate_tf_ir(self, inputSignal, outputSignal, method='linear',
                         winType=None, winSize=None, overlap=None):
        if type(inputSignal) is not type(outputSignal):
            raise TypeError("Only signal-like objects can become an\
                            Impulsive Response.")
        elif inputSignal.samplingRate != outputSignal.samplingRate:
            raise ValueError("Both signal-like objects must have the same\
                             sampling rate.")
        if method == 'linear':
            result = outputSignal / inputSignal

        elif method == 'H1':
            if winType is None:
                winType = 'hann'
            if winSize is None:
                winSize = inputSignal.samplingRate//2
            if overlap is None:
                overlap = 0.5
            result = SignalObj(np.zeros((winSize//2 + 1,
                                         outputSignal.freqSignal.shape[1])),
                               domain='freq',
                               samplingRate=inputSignal.samplingRate)
            if outputSignal.num_channels() > 1:
                if inputSignal.num_channels() > 1:
                    if inputSignal.num_channels()\
                            != outputSignal.num_channels():
                        raise ValueError("Both signal-like objects must have\
                                         the same number of channels.")
                    for channel in range(outputSignal.num_channels()):
                        XY, XX = self._calc_csd_tf(
                                inputSignal.timeSignal[:, channel],
                                outputSignal.timeSignal[:, channel],
                                inputSignal.samplingRate,
                                winType, winSize, winSize*overlap)
                        result.freqSignal[:, channel] \
                            = np.array(XY/XX, ndmin=2).T
                else:
                    for channel in range(outputSignal.num_channels()):
                        XY, XX = self._calc_csd_tf(
                                inputSignal.timeSignal,
                                outputSignal.timeSignal[:, channel],
                                inputSignal.samplingRate,
                                winType, winSize, winSize*overlap)
                        result.freqSignal[:, channel] \
                            = np.array(XY/XX, ndmin=2).T
            else:
                XY, XX = self._calc_csd_tf(
                        inputSignal.timeSignal,
                        outputSignal.timeSignal,
                        inputSignal.samplingRate,
                        winType, winSize, winSize*overlap)
                result.freqSignal = np.array(XY/XX, ndmin=2).T

        elif method == 'H2':
            if winType is None:
                winType = 'hann'
            if winSize is None:
                winSize = inputSignal.samplingRate//2
            if overlap is None:
                overlap = 0.5
            result = SignalObj(samplingRate=inputSignal.samplingRate)
            result.domain = 'freq'
            if outputSignal.num_channels() > 1:
                if inputSignal.num_channels() > 1:
                    if inputSignal.num_channels()\
                            != outputSignal.num_channels():
                        raise ValueError("Both signal-like objects must have\
                                         the same number of channels.")
                    for channel in range(outputSignal.num_channels()):
                        YX, YY = self._calc_csd_tf(
                                outputSignal.timeSignal[:, channel],
                                inputSignal.timeSignal[:, channel],
                                inputSignal.samplingRate,
                                winType, winSize, winSize*overlap)
                        result.freqSignal[:, channel] \
                            = np.array(YY/YX, ndmin=2).T
                else:
                    YX, YY = self._calc_csd_tf(
                            outputSignal.timeSignal[:, channel],
                            inputSignal.timeSignal,
                            inputSignal.samplingRate,
                            winType, winSize, winSize*overlap)
                    result.freqSignal[:, channel] \
                        = np.array(YY/YX, ndmin=2).T
            else:
                YX, YY = self._calc_csd_tf(
                        outputSignal.timeSignal,
                        inputSignal.timeSignal,
                        inputSignal.samplingRate,
                        winType, winSize, winSize*overlap)
                result.freqSignal = np.array(YY/YX, ndmin=2).T

        elif method == 'Ht':
            if winType is None:
                winType = 'hann'
            if winSize is None:
                winSize = inputSignal.samplingRate//2
            if overlap is None:
                overlap = 0.5
            result = SignalObj(samplingRate=inputSignal.samplingRate)
            result.domain = 'freq'
            if outputSignal.num_channels() > 1:
                if inputSignal.num_channels() > 1:
                    if inputSignal.num_channels()\
                            != outputSignal.num_channels():
                        raise ValueError("Both signal-like objects must have\
                                         the same number of channels.")
                    for channel in range(outputSignal.num_channels()):
                        XY, XX = self._calc_csd_tf(
                                inputSignal.timeSignal[:, channel],
                                outputSignal.timeSignal[:, channel],
                                inputSignal.samplingRate,
                                winType, winSize, winSize*overlap)
                        YX, YY = self._calc_csd_tf(
                                outputSignal.timeSignal[:, channel],
                                inputSignal.timeSignal[:, channel],
                                inputSignal.samplingRate,
                                winType, winSize, winSize*overlap)
                        result.freqSignal[:, channel] \
                            = (YY - XX + np.sqrt(
                                    (XX-YY)**2 + 4*np.abs(XY)**2)) / 2*YX

                else:
                    XY, XX = self._calc_csd_tf(
                            inputSignal.timeSignal,
                            outputSignal.timeSignal[:, channel],
                            inputSignal.samplingRate,
                            winType, winSize, winSize*overlap)
                    YX, YY = self._calc_csd_tf(
                            outputSignal.timeSignal[:, channel],
                            inputSignal.timeSignal,
                            inputSignal.samplingRate,
                            winType, winSize, winSize*overlap)
                    result.freqSignal[:, channel]\
                        = (YY - XX + np.sqrt(
                                (XX-YY)**2 + 4*np.abs(XY)**2)) / 2*YX
            else:
                XY, XX = self._calc_csd_tf(
                        inputSignal.timeSignal,
                        outputSignal.timeSignal,
                        inputSignal.samplingRate,
                        winType, winSize, winSize*overlap)
                YX, YY = self._calc_csd_tf(
                        outputSignal.timeSignal,
                        inputSignal.timeSignal,
                        inputSignal.samplingRate,
                        winType, winSize, winSize*overlap)
                result.freqSignal = (YY - XX
                                     + np.sqrt((XX-YY)**2
                                               + 4*np.abs(XY)**2)) / 2*YX

        result.channels = outputSignal.channels / inputSignal.channels
        return result    # end of function get_transferfunction()

    def _calc_csd_tf(self, sig1, sig2, samplingRate, windowName,
                     numberOfSamples, overlapSamples):
        f, S11 = ss.csd(sig1, sig1, samplingRate, window=windowName,
                        nperseg=numberOfSamples, noverlap=overlapSamples,
                        axis=0)
        f, S12 = ss.csd(sig1, sig2, samplingRate, window=windowName,
                        nperseg=numberOfSamples, noverlap=overlapSamples,
                        axis=0)
        return S12, S11

    def _coord_points_per_channel(self):
        if len(self.coordinates['points']) == 0:
            for idx in range(self.IR.num_channels()):
                self.coordinates['points'].append([0., 0., 0.])
        elif len(self.coordinates['points']) != self.IR.num_channels():
            while len(self.coordinates['points']) != self.IR.num_channels():
                if len(self.coordinates['points']) < self.IR.num_channels():
                    self.coordinates['points'].append([0., 0., 0.])
                elif len(self.coordinates['points']) < self.IR.num_channels():
                    self.coordinates['points'].pop(-1)
        elif len(self.coordinates['points']) == self.IR.num_channels():
            pass
        return


# Measurement class
class Measurement(PyTTaObj):
    """
    Measurement object class created to define some properties and methods to
    be used by the playback, recording and processing classes. It is a private
    class

    Properties(self): (default), (dtype), meaning;

        * device (system default), (list/int):
            list of input and output devices;

        * inChannel ([1]), (ChannelsList | list[int]):
            list of device's input channel used for recording;

        * outChannel ([1]), (ChannelsList | list[int]):
            list of device's output channel used for playing/reproducing\
            a signalObj;

    Properties inherited (default), (dtype): meaning;

        * samplingRate (44100), (int):
            signal's sampling rate;

        * lengthDomain ('time'), (str):
            signal's length domain. May be 'time' or 'samples';

        * timeLength (seconds), (float):
            signal's time length in seconds for lengthDomain = 'time';

        * fftDegree (fftDegree), (float):
            2**fftDegree signal's number of samples for\
            lengthDomain = 'samples';

        * numSamples (samples), (int):
            signal's number of samples

        * freqMin (20), (int):
            minimum frequency bandwidth limit;

        * freqMax (20000), (int):
            maximum frequency bandwidth limit;

        * comment ('No comments.'), (str):
            some commentary about the signal or measurement object;
    """

    def __init__(self,
                 device=None,
                 inChannel=None,
                 outChannel=None,
                 channelName=None,
                 blocking=True,
                 *args,
                 **kwargs):
        super().__init__(*args, **kwargs)
        # device number. For device list use sounddevice.query_devices()
        self.device = device
        self.inChannel = ChannelsList(inChannel)
        self.outChannel = ChannelsList(outChannel)
        self.blocking = blocking
        return

    def _to_dict(self):
        out = {'device': self.device,
               'inChannel': self.inChannel._to_dict(),
               'outChannel': self.outChannel._to_dict()}
        return out

# Measurement Properties
    @property
    def device(self):
        return self._device

    @device.setter
    def device(self, newDevice):
        self._device = newDevice
        return


# RecMeasure class
class RecMeasure(Measurement):
    """
    Recording object

    Properties:
    ------------

        * lengthDomain ('time'), (str):
            signal's length domain. May be 'time' or 'samples';

        * timeLength (seconds), (float):
            signal's time length in seconds for lengthDomain = 'time';

        * fftDegree (fftDegree), (float):
            2**fftDegree signal's number of samples for\
            lengthDomain = 'samples';

        * device (system default), (list/int):
            list of input and output devices;

        * inChannel ([1]), (list/int):
            list of device's input channel used for recording;

        * samplingRate (44100), (int):
            signal's sampling rate;

        * numSamples (samples), (int):
            signal's number of samples

        * freqMin (20), (float):
            minimum frequency bandwidth limit;

        * freqMax (20000), (float):
            maximum frequency bandwidth limit;

        * comment ('No comments.'), (str):
            some commentary about the signal or measurement object;

    Methods:
    ---------

        * run():
            starts recording using the inch and device information, during
            timeLen seconds;
    """

    def __init__(self,
                 lengthDomain=None,
                 fftDegree=None,
                 timeLength=None,
                 *args, **kwargs):
        super().__init__(*args, **kwargs)
        self.lengthDomain = lengthDomain
        if self.lengthDomain == 'samples':
            self._fftDegree = fftDegree
        elif self.lengthDomain == 'time':
            self._timeLength = timeLength
        else:
            self._timeLength = None
            self._fftDegree = None
        self._outChannel = None
        return

    def _to_dict(self):
        sup = super()._to_dict()
        sup['fftDegree'] = self.fftDegree
        return sup

    def save(self, dirname=time.ctime(time.time())):
        dic = self._to_dict()
        name = dirname + '.pytta'
        with zipfile.ZipFile(name, 'w') as zdir:
            with open('RecMeasure.json', 'w') as f:
                json.dump(dic, f, indent=4)
            zdir.write('RecMeasure.json')
        return name

# Rec Properties
    @property
    def timeLength(self):
        return self._timeLength

    @timeLength.setter
    def timeLength(self, newLength):
        self._timeLength = np.round(newLength, 2)
        self._numSamples = self.timeLength * self.samplingRate
        self._fftDegree = np.round(np.log2(self.numSamples), 2)
        return

    @property
    def fftDegree(self):
        return self._fftDegree

    @fftDegree.setter
    def fftDegree(self, newDegree):
        self._fftDegree = np.round(newDegree, 2)
        self._numSamples = 2**self.fftDegree
        self._timeLength = np.round(self.numSamples / self.samplingRate, 2)
        return

# Rec Methods
    def run(self):
        """
        Run method: starts recording during Tmax seconds
        Outputs a signalObj with the recording content
        """
        # Record
        recording = sd.rec(self.numSamples,
                           self.samplingRate,
                           mapping=self.inChannel.mapping(),
                           blocking=self.blocking,
                           device=self.device,
                           latency='low',
                           dtype='float32')
        recording = np.squeeze(recording)
        recording = SignalObj(signalArray=recording,
                              domain='time',
                              samplingRate=self.samplingRate)
        recording.channels = self.inChannel
        recording.timeStamp = time.ctime(time.time())
        recording.freqMin, recording.freqMax\
            = (self.freqMin, self.freqMax)
        recording.comment = 'SignalObj from a Rec measurement'
        _print_max_level(recording, kind='input')
        return recording


# PlayRecMeasure class
class PlayRecMeasure(Measurement):
    """
    Playback and Record object

    Properties:
    ------------

        * excitation (SignalObj), (SignalObj):
            signal information used to reproduce (playback);

        * device (system default), (list/int):
            list of input and output devices;

        * inChannel ([1]), (list/int):
            list of device's input channel used for recording;

        * outChannel ([1]), (list/int):
            list of device's output channel used for playing or reproducing
            a signalObj;

        * samplingRate (44100), (int):
            signal's sampling rate;

        * lengthDomain ('time'), (str):
            signal's length domain. May be 'time' or 'samples';

        * timeLength (seconds), (float):
            signal's time length in seconds for lengthDomain = 'time';

        * fftDegree (fftDegree), (float):
            2**fftDegree signal's number of samples for\
            lengthDomain = 'samples';

        * numSamples (samples), (int):
            signal's number of samples

        * freqMin (20), (int):
            minimum frequency bandwidth limit;

        * freqMax (20000), (int):
            maximum frequency bandwidth limit;

        * comment ('No comments.'), (str):
            some commentary about the signal or measurement object;

    Methods: meaning;
        * run():
            starts playing the excitation signal and recording during the
            excitation timeLen duration;
    """

    def __init__(self, excitation=None, *args, **kwargs):
        super().__init__(*args, **kwargs)
        if excitation is None:
            self._excitation = None
        else:
            self.excitation = excitation
            self.outChannel = excitation.channels
        return

# PlayRec Methods
    def run(self):
        """
        Starts reproducing the excitation signal and recording at the same time
        Outputs a signalObj with the recording content
        """
        timeStamp = time.ctime(time.time())
        recording = sd.playrec(self.excitation.timeSignal,
                               samplerate=self.samplingRate,
                               input_mapping=self.inChannel.mapping(),
                               output_mapping=self.outChannel.mapping(),
                               device=self.device,
                               blocking=self.blocking,
                               latency='low',
                               dtype='float32')
        recording = np.squeeze(recording)
        recording = SignalObj(signalArray=recording,
                              domain='time',
                              samplingRate=self.samplingRate)
        recording.channels = self.inChannel
        recording.timeStamp = timeStamp
        recording.freqMin, recording.freqMax\
            = (self.freqMin, self.freqMax)
        recording.comment = 'SignalObj from a PlayRec measurement'
        _print_max_level(self.excitation, kind='output')
        _print_max_level(recording, kind='input')
        return recording

    def _to_dict(self):
        sup = super()._to_dict()
        sup['excitationAddress'] = self.excitation._to_dict()
        return sup

    def save(self, dirname=time.ctime(time.time())):
        dic = self._to_dict()
        name = dirname + '.pytta'
        with zipfile.ZipFile(name, 'w') as zdir:
            excit = self.excitation.save('excitation')
            dic['excitationAddress'] = excit
            zdir.write(excit)
            os.remove(excit)
            with open('PlayRecMeasure.json', 'w') as f:
                json.dump(dic, f, indent=4)
            zdir.write('PlayRecMeasure.json')
            os.remove('PlayRecMeasure.json')
        return name

# PlayRec Properties
    @property
    def excitation(self):
        return self._excitation

    @excitation.setter
    def excitation(self, newSignalObj):
        self._excitation = newSignalObj
        return

    @property
    def samplingRate(self):
        return self.excitation._samplingRate

    @property
    def fftDegree(self):
        return self.excitation._fftDegree

    @property
    def timeLength(self):
        return self.excitation._timeLength

    @property
    def numSamples(self):
        return self.excitation._numSamples

    @property
    def freqMin(self):
        return self.excitation._freqMin

    @property
    def freqMax(self):
        return self.excitation._freqMax


# FRFMeasure class
class FRFMeasure(PlayRecMeasure):
    """
    Transferfunction object

    Properties:
    ------------

        * excitation (SignalObj), (SignalObj):
            signal information used to reproduce (playback);

        * device (system default), (list | int):
            list of input and output devices;

        * inChannel ([1]), (list | int):
            list of device's input channel used for recording;

        * outChannel ([1]), (list | int):
            list of device's output channel used for playing or reproducing
            a signalObj;

        * samplingRate (44100), (int):
            signal's sampling rate;

        * lengthDomain ('time'), (str):
            signal's length domain. May be 'time' or 'samples';

        * timeLength (seconds), (float):
            signal's time length in seconds for lengthDomain = 'time';

        * fftDegree (fftDegree), (float):
            2**fftDegree signal's number of samples for\
            lengthDomain = 'samples';

        * numSamples (samples), (int):
            signal's number of samples

        * freqMin (20), (int):
            minimum frequency bandwidth limit;

        * freqMax (20000), (int):
            maximum frequency bandwidth limit;

        * comment ('No comments.'), (str):
            some commentary about the signal or measurement object;

    Methods:
    ---------

        * run():
            starts playing the excitation signal and recording during the
            excitation timeLen duration;
    """

    def __init__(self,
                 coordinates={'points': [],
                              'reference': 'south-west-floor corner',
                              'unit': 'm'},
                 method='linear', winType=None, winSize=None,
                 overlap=None, *args, **kwargs):
        super().__init__(*args, **kwargs)
        self.coordinates = coordinates
        self.method = method
        self.winType = winType
        self.winSize = winSize
        self.overlap = overlap
        return

    def save(self, dirname=time.ctime(time.time())):
        dic = self._to_dict()
        name = dirname + '.pytta'
        with zipfile.ZipFile(name, 'w') as zdir:
            excit = self.excitation.save('excitation')
            dic['excitationAddress'] = excit
            zdir.write(excit)
            os.remove(excit)
            with open('FRFMeasure.json', 'w') as f:
                json.dump(dic, f, indent=4)
            zdir.write('FRFMeasure.json')
            os.remove('FRFMeasure.json')
        return name

    def run(self):
        """
        Starts reproducing the excitation signal and recording at the same time
        Outputs the transferfunction ImpulsiveResponse
        """
        recording = super().run()
        transferfunction = ImpulsiveResponse(self.excitation,
                                             recording,
                                             self.coordinates,
                                             self.method,
                                             self.winType,
                                             self.winSize,
                                             self.overlap)
        transferfunction.timeStamp = recording.timeStamp
        return transferfunction


# Streaming class
class Streaming(PyTTaObj):
    """
    Wrapper class for SoundDevice stream-like classes. This is intended for
    applications where both measurement and analysis signal must be handled
    at runtime and/or continuously.

    Parameters:
    ------------

        * device:
            Integer or list of integers, the ID number of the desired device to
            reproduce and/or record audio data, as querried by list_devices()
            function.

        * integration:
            The integration period for SPL monitoring, given in seconds.

        * inChannels:
            List of ChannelObj for measurement channels setup

        * outChannels:
            List of ChannelObj for reproduction channels setup. This parameter
            is ignored if `excitation` is provided

        * duration:
            The amount of time that the stream will be active at each start()
            call. This parameter is ignored if `excitation` is provided.

        * excitation:
            A SignalObj used to provide outData, outChannels and samplingRate
            values.

    Attributes:
    ------------

        All parameters are also attributes, along with the ones explained here.

        * inData:
            Recorded audio data (only if `inChannels` provided).

        * outData:
            Audio data used for reproduction (only if `outChannels` provided).

        * active:
            Wrapper for stream.active attribute

        * stopped:
            Wrapper for stream.stopped attribute

        * closed:
            Wrapper for stream.closed attribute

        * stream:
            The actual SoundDevice stream-like object. More information about
            it at http://python-sounddevice.readthedocs.io/

        * durationInSamples:
            Number of recorded samples (only if `duration` provided)

        At least one channels list must be provided for the object
        initialization, either inChannels or outChannels.

    Methods:
    ---------

        * start():
            Wrapper call of stream.start() method

        * stop():
            Wrapper call of stream.stop() method

        * close():
            Wrapper call of stream.close() method

        * get_inData_as_signal():
            Returns the recorded data stored at `inData` as a SignalObj

    Class method:
    ---------------

        * __timeout(obj):
            Class caller for stopping the stream from within callback function

    Callback functions:
    --------------------

        The user can pass his/her own callback function, as long as it have the
        same structure as the ones provided by the Streaming class itself,
        with respect to the number of parameters and its application.

        * __Icallback(Idata, frames, time, status):
            Callback function used for input-only streams:

                * Idata:
                    Numpy array with input audio with `frames` length.

                * frames:
                    Number of frames read at each callback call. Same as
                    `blocksize`.

                * time:
                    Object-like with three timestamps:
                        The first sample read;
                        The last sample read;
                        The callback call.

                * status:
                    PortAudio status flag used to identify if samples were lost
                    due to last callback processing or delayed syscalls

        * __Ocallback(Odata, frames, time, status):
            Callback function used for output-only streams:

                * Odata:
                    An uninitialized Numpy array to be filled with `frames`
                    samples at each call to the callback. This parameter must
                    be full at the callback `return`, if user do not provide
                    enough samples it is filled with zeros. The values must be
                    passed to the parameter in a statement like this:

                        >>> Odata[:] = outputData[:]

                    If no subscription is made on the Odata parameter, the
                    reproduction fails.
            Other parameters are the same as the :method:`__Icallback`

        * __IOcallback(Idata, Odata, frames, time, status):
            Callback function used for input-output streams.
            It\'s parameters are the same as the previous methods.
    """

    def __init__(self,
                 device: List[int] = None,
                 integration: float = None,
                 samplingRate: int = None,
                 inChannels: Optional[List[ChannelObj]] = None,
                 outChannels: Optional[List[ChannelObj]] = None,
                 duration: Optional[float] = None,
                 excitationData: Optional[np.ndarray] = None,
                 callback: Optional[callable] = None,
                 *args, **kwargs):
        super().__init__(*args, **kwargs)
        self._set_channels(inChannels, outChannels, excitationData)
        if duration is not None:
            self._durationInSamples = int(duration*samplingRate)
        else:
            self._durationInSamples = None
        self._inChannels = inChannels
        self._outChannels = outChannels
        self._samplingRate = samplingRate
        self._integration = integration
        self._blockSize = int(self.integration * self.samplingRate)
        self._duration = duration
        self._device = device
        self.__kount = 0
        self.callback = callback
        self._call_for_stream(self.callback)
        return

    def _set_channels(self, inputs, outputs, data):
        if inputs is not None:
            self._inData = np.zeros((1, len(inputs)))
        else:
            self._inData = None
        if outputs is not None:
            try:
                self._outData = data[:]
            except TypeError:
                raise TypeError("If outChannels is provided, an \
                                excitationData must be entered as well.")
        else:
            self._outData = None
        return

    def _call_for_stream(self, IOcallback=None):
        if self.outChannels is not None and self.inChannels is not None:
            if IOcallback is None:
                IOcallback = self.__IOcallback
            self._stream = sd.Stream(self.samplingRate,
                                     self.blockSize,
                                     self.device,
                                     [len(self.inChannels),
                                      len(self.outChannels)],
                                     dtype='float32',
                                     latency='low',
                                     callback=IOcallback)
        elif self.outChannels is not None and self.inChannels is None:
            if IOcallback is None:
                IOcallback = self.__Ocallback
            self._stream = sd.OutputStream(self.samplingRate,
                                           self.blockSize,
                                           self.device,
                                           len(self.outChannels),
                                           dtype='float32',
                                           latency='low',
                                           callback=IOcallback)
        elif self.outChannels is None and self.inChannels is not None:
            if IOcallback is None:
                IOcallback = self.__Icallback
            self._stream = sd.InputStream(self.samplingRate,
                                          self.blockSize,
                                          self.device,
                                          len(self.inChannels),
                                          dtype='float32',
                                          latency='low',
                                          callback=IOcallback)
        else:
            raise ValueError("At least one channel list, either inChannels\
                             or outChannels must be supplied.")
        return

    def __Icallback(self, Idata, frames, time, status):
        self.inData = np.append(self.inData[:]*self.inChannels.CFlist(),
                                Idata, axis=0)
        if self.durationInSamples is None:
            pass
        elif self.inData.shape[0] >= self.durationInSamples:
            self.__timeout()
        return

    def __Ocallback(self, Odata, frames, time, status):
        try:
            Odata[:, :] = self.outData[self.kn:self.kn+frames, :]
            self.kn = self.kn + frames
        except ValueError:
            olen = len(self.outData[self.kn:])
            Odata[:olen, :] = self.outData[self.kn:, :]
            Odata.fill(0)
            self.__timeout()
        return

    def __IOcallback(self, Idata, Odata, frames, time, status):
        self.inData = np.append(self.inData[:]*self.inChannels.CFlist(),
                                Idata, axis=0)
        try:
            Odata[:, :] = self.outData[self.kn:self.kn+frames, :]
            self.kn = self.kn + frames
        except ValueError:
            olen = len(self.outData[self.kn:self.kn+frames])
            Odata[:olen, :] = self.outData[self.kn:, :]
            Odata.fill(0)
            self.__timeout()
        return

    def __timeout(self):
        self.stop()
        self._call_for_stream(self.callback)
        self.kn = 0
        if self.inData is not None:
            self.inData = self.inData[1:, :]
        return

    def getSignal(self):
        signal = SignalObj(self.inData, 'time', self.samplingRate)
        return signal

    def reset(self):
        self.set_channels(self.inChannels, self.outChannels, self.outData)
        return

    def start(self):
        self.stream.start()
        return

    def stop(self):
        self.stream.stop()
        return

    def close(self):
        self.stream.close()
        return

    def calib_pressure(self, chIndex, refSignalObj,
                       refPrms=1.00, refFreq=1000):
        """
        .. method:: calibPressure(chIndex, refSignalObj, refPrms, refFreq):
            use informed SignalObj, with a calibration acoustic pressure
            signal, and the reference RMS acoustic pressure to calculate the
            Correction Factor and apply to every incoming audio on specified
            channel.

            >>> Streaming.calibPressure(chIndex,refSignalObj,refPrms,refFreq)

        Parameters:
        -------------

            * chIndex (), (int):
                channel index for calibration. Starts in 0;

            * refSignalObj (), (SignalObj):
                SignalObj with the calibration recorded signal;

            * refPrms (1.00), (float):
                the reference pressure provided by the acoustic calibrator;

            * refFreq (1000), (int):
                the reference sine frequency provided by the acoustic
                calibrator;
        """

        if chIndex in range(len(self.inChannels)):
            self.inChannels[chIndex].calib_press(
                    refSignalObj, refPrms, refFreq)
            self.inChannels[chIndex].calibCheck = True
        else:
            raise IndexError('chIndex greater than channels number')
        return

    @property
    def stream(self):
        return self._stream

    @property
    def active(self):
        return self.stream.active

    @property
    def stopped(self):
        return self.stream.stopped

    @property
    def closed(self):
        return self.stream.closed

    @property
    def device(self):
        return self._device

    @property
    def inChannels(self):
        return self._inChannels

    @property
    def inData(self):
        return self._inData

    @inData.setter
    def inData(self, data):
        self._inData = data
        return

    @property
    def outChannels(self):
        return self._outChannels

    @property
    def outData(self):
        return self._outData

    @property
    def integration(self):
        return self._integration

    @property
    def blockSize(self):
        return self._blockSize

    @property
    def duration(self):
        return self._durationInSamples/self.samplingRate

    @property
    def durationInSamples(self):
        return self._durationInSamples

    @property
    def kn(self):
        return self.__kount

    @kn.setter
    def kn(self, nk):
        self.__kount = nk
        return


# Sub functions
def _print_max_level(sigObj, kind):
    if kind == 'output':
        for chIndex in range(sigObj.num_channels()):
            print('max output level (excitation) on channel ['
                  + str(chIndex+1) + ']: '
                  + '{:.2f}'.format(sigObj.max_level()[chIndex])
                  + ' ' + sigObj.channels[chIndex].dBName + ' - ref.: '
                  + str(sigObj.channels[chIndex].dBRef)
                  + ' [' + sigObj.channels[chIndex].unit + ']')
            if sigObj.max_level()[chIndex] >= 0:
                print('\x1b[0;30;43mATENTTION! CLIPPING OCCURRED\x1b[0m')
    if kind == 'input':
        for chIndex in range(sigObj.num_channels()):
            print('max input level (recording) on channel ['
                  + str(chIndex+1) + ']: '
                  + '{:.2f}'.format(sigObj.max_level()[chIndex])
                  + ' ' + sigObj.channels[chIndex].dBName
                  + ' - ref.: ' + str(sigObj.channels[chIndex].dBRef)
                  + ' [' + sigObj.channels[chIndex].unit + ']')
            if sigObj.max_level()[chIndex] >= 0:
                print('\x1b[0;30;43mATENTTION! CLIPPING OCCURRED\x1b[0m')
        return


def _to_dict(thing):
    # From SignalObj to dict
    if isinstance(thing, SignalObj):
        mySigObj = vars(thing)
        dictime = {}
        for key, value in mySigObj.items():
            # Recursive stuff for values
            dictime[key] = _to_dict(value)
        # Recursive stuff for resultant dict
        return _to_dict(dictime)

    # From ChannelObj to dict
    elif isinstance(thing, ChannelObj):
        myChObj = vars(thing)
        dictime = {}
        for key, value in myChObj.items():
            dictime[key] = _to_dict(value)
        # Recursive stuff for resultant dict
        return _to_dict(dictime)

    # From a bad dict to a good dict
    elif isinstance(thing, dict):
        dictime = {}
        for key, value in thing.items():
            # Removing spaces from dict keys
            if key.find(' ') >= 0:
                key = key.replace(' ', '')
            # Removing underscores from dict keys
            if key.find('_') >= 0:
                key = key.replace('_', '')
            # Removing empty dicts from values
            if isinstance(value, dict) and len(value) == 0:
                dictime[key] = 0
            # Removing None from values
            if value is None:
                dictime[key] = 0
            # Recursive stuff
            dictime[key] = _to_dict(value)
        return dictime

    # Turning lists into dicts with 'T + listIndex' keys
    elif isinstance(thing, list):
        dictime = {}
        j = 0
        for item in thing:
            dictime['T'+str(j)] = _to_dict(item)
            j = j + 1
        return dictime

    elif thing is None:
        return 0

    else:
        return thing<|MERGE_RESOLUTION|>--- conflicted
+++ resolved
@@ -458,11 +458,7 @@
                 newChList = ChannelsList([self[index]*otherList[index]
                                           for index in range(len(self))])
             else:
-<<<<<<< HEAD
                 newChList = ChannelsList([self[index]*otherList[0]
-=======
-                newChList = ChannelsList([self[index] * otherList[0]
->>>>>>> a67092e4
                                           for index in range(len(self))])
         else:
             if len(otherList) > 1:
@@ -484,11 +480,7 @@
                 newChList = ChannelsList([self[index]/otherList[index]
                                           for index in range(len(self))])
             else:
-<<<<<<< HEAD
                 newChList = ChannelsList([self[index]/otherList[0]
-=======
-                newChList = ChannelsList([self[index] / otherList[0]
->>>>>>> a67092e4
                                           for index in range(len(self))])
         else:
             if len(otherList) > 1:
@@ -658,10 +650,7 @@
             signalArray = np.array(signalArray, ndmin=2)
         if signalArray.shape[1] > signalArray.shape[0]:
             signalArray = signalArray.T
-<<<<<<< HEAD
-
-=======
->>>>>>> a67092e4
+
         super().__init__(*args, **kwargs)
 
         self.channels = ChannelsList()
