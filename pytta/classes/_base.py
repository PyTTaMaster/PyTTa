--- conflicted
+++ resolved
@@ -307,11 +307,6 @@
             perform :attr:`unit` concatenation  # TODO unit conversion.
 
     """
-<<<<<<< HEAD
-    def __init__(self, num, name=None, code=None, unit='FS', CF=1,
-                 calibCheck=False, coordinates=CoordinateObj(),
-                 orientation=CoordinateObj()):
-=======
 
 # Moved the units dict, which represent all possible signal units of measurement,
 # from pytta.properties to ChannelObj class.
@@ -325,7 +320,7 @@
 
     def __init__(self, num, name=None, unit='FS', CF=1, calibCheck=False,
                  coordinates=CoordinateObj(), orientation=CoordinateObj()):
->>>>>>> ae884676
+
         self.num = num
         if name is None:
             self.name = 'Ch. '+str(self.num)
